# Copyright (c) 2022-2025, The Isaac Lab Project Developers.
# All rights reserved.
#
# SPDX-License-Identifier: BSD-3-Clause

"""Script to train RL agent with RL-Games."""

"""Launch Isaac Sim Simulator first."""

import argparse
import sys

from omni.isaac.lab.app import AppLauncher

# add argparse arguments
parser = argparse.ArgumentParser(description="Train an RL agent with RL-Games.")
parser.add_argument("--video", action="store_true", default=False, help="Record videos during training.")
parser.add_argument("--video_length", type=int, default=200, help="Length of the recorded video (in steps).")
parser.add_argument("--video_interval", type=int, default=2000, help="Interval between video recordings (in steps).")
parser.add_argument("--num_envs", type=int, default=None, help="Number of environments to simulate.")
parser.add_argument("--task", type=str, default=None, help="Name of the task.")
parser.add_argument("--seed", type=int, default=None, help="Seed used for the environment")
parser.add_argument(
    "--distributed", action="store_true", default=False, help="Run training with multiple GPUs or nodes."
)
parser.add_argument("--checkpoint", type=str, default=None, help="Path to model checkpoint.")
parser.add_argument("--sigma", type=str, default=None, help="The policy's initial standard deviation.")
parser.add_argument("--max_iterations", type=int, default=None, help="RL Policy training iterations.")

# append AppLauncher cli args
AppLauncher.add_app_launcher_args(parser)
# parse the arguments
args_cli, hydra_args = parser.parse_known_args()
# always enable cameras to record video
if args_cli.video:
    args_cli.enable_cameras = True

# clear out sys.argv for Hydra
sys.argv = [sys.argv[0]] + hydra_args

# launch omniverse app
app_launcher = AppLauncher(args_cli)
simulation_app = app_launcher.app

"""Rest everything follows."""

import gymnasium as gym
import math
import os
import random
from datetime import datetime

from rl_games.common import env_configurations, vecenv
from rl_games.common.algo_observer import IsaacAlgoObserver
from rl_games.torch_runner import Runner

from omni.isaac.lab.envs import (
    DirectMARLEnv,
    DirectMARLEnvCfg,
    DirectRLEnvCfg,
    ManagerBasedRLEnvCfg,
    multi_agent_to_single_agent,
)
from omni.isaac.lab.utils.assets import retrieve_file_path
from omni.isaac.lab.utils.dict import print_dict
from omni.isaac.lab.utils.io import dump_pickle, dump_yaml

import omni.isaac.lab_tasks  # noqa: F401
from omni.isaac.lab_tasks.utils.hydra import hydra_task_config
from omni.isaac.lab_tasks.utils.wrappers.rl_games import RlGamesGpuEnv, RlGamesVecEnvWrapper


@hydra_task_config(args_cli.task, "rl_games_cfg_entry_point")
def main(env_cfg: ManagerBasedRLEnvCfg | DirectRLEnvCfg | DirectMARLEnvCfg, agent_cfg: dict):
    """Train with RL-Games agent."""
    # override configurations with non-hydra CLI arguments
    env_cfg.scene.num_envs = args_cli.num_envs if args_cli.num_envs is not None else env_cfg.scene.num_envs
    env_cfg.sim.device = args_cli.device if args_cli.device is not None else env_cfg.sim.device

    # randomly sample a seed if seed = -1
    if args_cli.seed == -1:
        args_cli.seed = random.randint(0, 10000)

    agent_cfg["params"]["seed"] = args_cli.seed if args_cli.seed is not None else agent_cfg["params"]["seed"]
    agent_cfg["params"]["config"]["max_epochs"] = (
        args_cli.max_iterations if args_cli.max_iterations is not None else agent_cfg["params"]["config"]["max_epochs"]
    )
    if args_cli.checkpoint is not None:
        resume_path = retrieve_file_path(args_cli.checkpoint)
        agent_cfg["params"]["load_checkpoint"] = True
        agent_cfg["params"]["load_path"] = resume_path
        print(f"[INFO]: Loading model checkpoint from: {agent_cfg['params']['load_path']}")
    train_sigma = float(args_cli.sigma) if args_cli.sigma is not None else None

    # multi-gpu training config
    if args_cli.distributed:
        agent_cfg["params"]["seed"] += app_launcher.global_rank
        agent_cfg["params"]["config"]["device"] = f"cuda:{app_launcher.local_rank}"
        agent_cfg["params"]["config"]["device_name"] = f"cuda:{app_launcher.local_rank}"
        agent_cfg["params"]["config"]["multi_gpu"] = True
        # update env config device
        env_cfg.sim.device = f"cuda:{app_launcher.local_rank}"

    # set the environment seed (after multi-gpu config for updated rank from agent seed)
    # note: certain randomizations occur in the environment initialization so we set the seed here
    env_cfg.seed = agent_cfg["params"]["seed"]

    # create isaac environment
    env = gym.make(args_cli.task, cfg=env_cfg, render_mode="rgb_array" if args_cli.video else None)

    # specify directory for logging experiments
    if "Single" in args_cli.task:
        print(f"Using entity: {args_cli.task}")
        agent_cfg["params"]["config"]["name"] = env.env.cfg.robot_name + "-" + env.env.cfg.task_name
        print(f'Using project: {agent_cfg["params"]["config"]["name"]}')
        log_root_path = os.path.join(
            "logs", "rl_games", args_cli.task.split("-")[2], agent_cfg["params"]["config"]["name"]
        )
    else:
        log_root_path = os.path.join(
            "logs", "rl_games", agent_cfg["params"]["config"]["name"], args_cli.task.split("-")[2]
        )
    log_root_path = os.path.abspath(log_root_path)
    print(f"[INFO] Logging experiment in directory: {log_root_path}")
    # specify directory for logging runs
    log_dir = agent_cfg["params"]["config"].get("full_experiment_name", datetime.now().strftime("%Y-%m-%d_%H-%M-%S"))
    # set directory into agent config
    # logging directory path: <train_dir>/<full_experiment_name>
    agent_cfg["params"]["config"]["train_dir"] = log_root_path
    agent_cfg["params"]["config"]["full_experiment_name"] = log_dir

    # dump the configuration into log-directory
    dump_yaml(os.path.join(log_root_path, log_dir, "params", "env.yaml"), env_cfg)
    dump_yaml(os.path.join(log_root_path, log_dir, "params", "agent.yaml"), agent_cfg)
    dump_pickle(os.path.join(log_root_path, log_dir, "params", "env.pkl"), env_cfg)
    dump_pickle(os.path.join(log_root_path, log_dir, "params", "agent.pkl"), agent_cfg)

    # read configurations about the agent-training
    rl_device = agent_cfg["params"]["config"]["device"]
    clip_obs = agent_cfg["params"]["env"].get("clip_observations", math.inf)
    clip_actions = agent_cfg["params"]["env"].get("clip_actions", math.inf)

<<<<<<< HEAD
=======
    # create isaac environment
    env = gym.make(args_cli.task, cfg=env_cfg, render_mode="rgb_array" if args_cli.video else None)

    # convert to single-agent instance if required by the RL algorithm
    if isinstance(env.unwrapped, DirectMARLEnv):
        env = multi_agent_to_single_agent(env)

>>>>>>> 43a3ce9a
    # wrap for video recording
    if args_cli.video:
        video_kwargs = {
            "video_folder": os.path.join(log_root_path, log_dir, "videos", "train"),
            "step_trigger": lambda step: step % args_cli.video_interval == 0,
            "video_length": args_cli.video_length,
            "disable_logger": True,
        }
        print("[INFO] Recording videos during training.")
        print_dict(video_kwargs, nesting=4)
        env = gym.wrappers.RecordVideo(env, **video_kwargs)

    # wrap around environment for rl-games
    env = RlGamesVecEnvWrapper(env, rl_device, clip_obs, clip_actions)

    # register the environment to rl-games registry
    # note: in agents configuration: environment name must be "rlgpu"
    vecenv.register(
        "IsaacRlgWrapper", lambda config_name, num_actors, **kwargs: RlGamesGpuEnv(config_name, num_actors, **kwargs)
    )
    env_configurations.register("rlgpu", {"vecenv_type": "IsaacRlgWrapper", "env_creator": lambda **kwargs: env})

    # set number of actors into agent config
    agent_cfg["params"]["config"]["num_actors"] = env.unwrapped.num_envs
    # create runner from rl-games
    runner = Runner(IsaacAlgoObserver())
    runner.load(agent_cfg)

    if "wandb" in agent_cfg["params"] and agent_cfg["params"]["wandb"].get("enabled", False):
        import wandb

        date_str = datetime.now().strftime("%Y-%m-%d_%H-%M-%S")
        experiment_name = f"{args_cli.task.split('-')[2]}-{date_str}"
        # use robot and task name as entity
        print(f"Using entity: {args_cli.task}")
        if "Single" in args_cli.task:
            name = agent_cfg["params"]["config"]["name"]
            agent_cfg["params"]["wandb"]["project"] = args_cli.task.split("-")[2] + "-" + name
            experiment_name = f"{name}-{date_str}"

        wandb.init(
            project=agent_cfg["params"]["wandb"]["project"],
            group=agent_cfg["params"]["wandb"]["group"],
            entity=agent_cfg["params"]["wandb"]["entity"],
            config=agent_cfg,
            sync_tensorboard=True,
            name=experiment_name,
            resume="allow",
        )

    # reset the agent and env
    runner.reset()
    # train the agent
    if args_cli.checkpoint is not None:
        runner.run({"train": True, "play": False, "sigma": train_sigma, "checkpoint": resume_path})
    else:
        runner.run({"train": True, "play": False, "sigma": train_sigma})

    # close the simulator
    env.close()

    if "wandb" in agent_cfg["params"] and agent_cfg["params"]["wandb"].get("enabled", False):
        wandb.finish()


if __name__ == "__main__":
    # run the main function
    main()
    # close sim app
    simulation_app.close()<|MERGE_RESOLUTION|>--- conflicted
+++ resolved
@@ -140,8 +140,6 @@
     clip_obs = agent_cfg["params"]["env"].get("clip_observations", math.inf)
     clip_actions = agent_cfg["params"]["env"].get("clip_actions", math.inf)
 
-<<<<<<< HEAD
-=======
     # create isaac environment
     env = gym.make(args_cli.task, cfg=env_cfg, render_mode="rgb_array" if args_cli.video else None)
 
@@ -149,7 +147,6 @@
     if isinstance(env.unwrapped, DirectMARLEnv):
         env = multi_agent_to_single_agent(env)
 
->>>>>>> 43a3ce9a
     # wrap for video recording
     if args_cli.video:
         video_kwargs = {
