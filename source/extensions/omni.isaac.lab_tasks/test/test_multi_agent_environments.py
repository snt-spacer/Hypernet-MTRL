--- conflicted
+++ resolved
@@ -116,13 +116,9 @@
             for _ in range(num_steps):
                 # sample actions according to the defined space
                 actions = {
-<<<<<<< HEAD
-                    agent: sample_space(env.action_spaces[agent], device=env.unwrapped.device, batch_size=num_envs)
-=======
                     agent: sample_space(
                         env.unwrapped.action_spaces[agent], device=env.unwrapped.device, batch_size=num_envs
                     )
->>>>>>> 43a3ce9a
                     for agent in env.unwrapped.possible_agents
                 }
                 # apply actions
