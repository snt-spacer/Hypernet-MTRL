--- conflicted
+++ resolved
@@ -1,8 +1,6 @@
 Changelog
 ---------
 
-<<<<<<< HEAD
-=======
 0.10.17 (2024-12-17)
 ~~~~~~~~~~~~~~~~~~~~
 
@@ -46,7 +44,6 @@
   as manager-based RL envs that implement a three cube stacking task.
 
 
->>>>>>> 43a3ce9a
 0.10.13 (2024-10-30)
 ~~~~~~~~~~~~~~~~~~~~
 
@@ -76,10 +73,6 @@
 
 * Added feature extracted observation cartpole examples.
 
-<<<<<<< HEAD
-=======
-
->>>>>>> 43a3ce9a
 0.10.10 (2024-10-25)
 ~~~~~~~~~~~~~~~~~~~~
 
