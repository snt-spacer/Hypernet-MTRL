--- conflicted
+++ resolved
@@ -1,16 +1,3 @@
-<<<<<<< HEAD
 from .robot_core import RobotCore
 from .leatherback import LeatherbackRobot
-from .floating_platform import FloatingPlatformRobot
-=======
-# Copyright (c) 2022-2024, The Isaac Lab Project Developers.
-# All rights reserved.
-#
-# SPDX-License-Identifier: BSD-3-Clause
-
-# isort: off
-from .robot_core import RobotCore  # noqa: F401, F403
-
-# isort: on
-from .leatherback import LeatherbackRobot  # noqa: F401, F403
->>>>>>> 8fba781c
+from .floating_platform import FloatingPlatformRobot