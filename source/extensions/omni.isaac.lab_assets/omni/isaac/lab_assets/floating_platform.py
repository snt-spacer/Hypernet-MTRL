# Copyright (c) 2022-2024, The Isaac Lab Project Developers.
# All rights reserved.
#
# SPDX-License-Identifier: BSD-3-Clause

"""Configuration for a simple ackermann robot."""


import omni.isaac.lab.sim as sim_utils
from omni.isaac.lab.actuators import ImplicitActuatorCfg
from omni.isaac.lab.assets import ArticulationCfg
from omni.isaac.lab.utils.assets import REPO_ROOT_PATH

##
# Configuration
##

FLOATING_PLATFORM_CFG = ArticulationCfg(
    spawn=sim_utils.UsdFileCfg(
        # usd_path=f"{ISAAC_NUCLEUS_DIR}/Robots/Leatherback/leatherback.usd",
<<<<<<< HEAD
        usd_path=f"/home/antoine/Documents/IsaacLab/floating_platform.usd",
=======
        usd_path=f"{REPO_ROOT_PATH}/floating_platform.usd",
>>>>>>> 298f1587
        rigid_props=sim_utils.RigidBodyPropertiesCfg(
            disable_gravity=True,
            rigid_body_enabled=True,
            max_linear_velocity=1000.0,
            max_angular_velocity=1000.0,
            max_depenetration_velocity=100.0,
            enable_gyroscopic_forces=True,
        ),
        articulation_props=sim_utils.ArticulationRootPropertiesCfg(
            enabled_self_collisions=False,
            solver_position_iteration_count=4,
            solver_velocity_iteration_count=0,
            sleep_threshold=0.005,
            stabilization_threshold=0.001,
        ),
    ),
    init_state=ArticulationCfg.InitialStateCfg(
<<<<<<< HEAD
        pos=(0.0, 0.0, 0.1),
=======
        pos=(0.0, 0.0, 0.5),
>>>>>>> 298f1587
        joint_pos={
            ".*": 0.0,
        },
    ),
)
"""Configuration for a simple floating platform robot."""<|MERGE_RESOLUTION|>--- conflicted
+++ resolved
@@ -18,11 +18,7 @@
 FLOATING_PLATFORM_CFG = ArticulationCfg(
     spawn=sim_utils.UsdFileCfg(
         # usd_path=f"{ISAAC_NUCLEUS_DIR}/Robots/Leatherback/leatherback.usd",
-<<<<<<< HEAD
-        usd_path=f"/home/antoine/Documents/IsaacLab/floating_platform.usd",
-=======
         usd_path=f"{REPO_ROOT_PATH}/floating_platform.usd",
->>>>>>> 298f1587
         rigid_props=sim_utils.RigidBodyPropertiesCfg(
             disable_gravity=True,
             rigid_body_enabled=True,
@@ -40,11 +36,7 @@
         ),
     ),
     init_state=ArticulationCfg.InitialStateCfg(
-<<<<<<< HEAD
-        pos=(0.0, 0.0, 0.1),
-=======
         pos=(0.0, 0.0, 0.5),
->>>>>>> 298f1587
         joint_pos={
             ".*": 0.0,
         },
