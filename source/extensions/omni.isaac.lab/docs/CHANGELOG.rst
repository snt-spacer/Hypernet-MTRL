Changelog
---------

<<<<<<< HEAD
=======
0.30.3 (2025-01-02)
~~~~~~~~~~~~~~~~~~~

Added
^^^^^

* Added body tracking as an origin type to :class:`omni.isaac.lab.envs.ViewerCfg` and :class:`omni.isaac.lab.envs.ui.ViewportCameraController`.


0.30.2 (2024-12-22)
~~~~~~~~~~~~~~~~~~~

Fixed
^^^^^

* Fixed populating default_joint_stiffness and default_joint_damping values for ImplicitActuator instances in :class:`omni.isaac.lab.assets.Articulation`


0.30.1 (2024-12-17)
~~~~~~~~~~~~~~~~~~~

Added
^^^^^

* Added null-space (position) control option to :class:`omni.isaac.lab.controllers.OperationalSpaceController`.
* Added test cases that uses null-space control for :class:`omni.isaac.lab.controllers.OperationalSpaceController`.
* Added information regarding null-space control to the tutorial script and documentation of
  :class:`omni.isaac.lab.controllers.OperationalSpaceController`.
* Added arguments to set specific null-space joint position targets within
  :class:`omni.isaac.lab.envs.mdp.actions.OperationalSpaceControllerAction` class.


0.30.0 (2024-12-16)
~~~~~~~~~~~~~~~~~~~

Changed
^^^^^^^

* Previously, physx returns the rigid bodies and articulations velocities in the com of bodies rather than the link frame, while poses are in link frames. We now explicitly provide :attr:`body_link_state` and :attr:`body_com_state` APIs replacing the previous :attr:`body_state` API. Previous APIs are now marked as deprecated. Please update any code using the previous pose and velocity APIs to use the new ``*_link_*`` or ``*_com_*`` APIs in :attr:`omni.isaac_lab.assets.RigidBody`, :attr:`omni.isaac_lab.assets.RigidBodyCollection`, and :attr:`omni.isaac_lab.assets.Articulation`.


0.29.3 (2024-12-16)
~~~~~~~~~~~~~~~~~~~

Fixed
^^^^^

* Fixed ordering of logging and resamping in the command manager, where we were logging the metrics after resampling the commands. This leads to incorrect logging of metrics when inside the resample call, the metrics tensors get reset.


0.29.2 (2024-12-16)
~~~~~~~~~~~~~~~~~~~

Fixed
^^^^^

* Fixed errors within the calculations of :class:`omni.isaac.lab.controllers.OperationalSpaceController`.

Added
^^^^^

* Added :class:`omni.isaac.lab.controllers.OperationalSpaceController` to API documentation.
* Added test cases for :class:`omni.isaac.lab.controllers.OperationalSpaceController`.
* Added a tutorial for :class:`omni.isaac.lab.controllers.OperationalSpaceController`.
* Added the implementation of :class:`omni.isaac.lab.envs.mdp.actions.OperationalSpaceControllerAction` class.


0.29.1 (2024-12-15)
~~~~~~~~~~~~~~~~~~~

Changed
^^^^^^^

* Added call to update articulation kinematics after reset to ensure states are updated for non-rendering sensors. Previously, some changes in reset such as modifying joint states would not be reflected in the rigid body states immediately after reset.


0.29.0 (2024-12-15)
~~~~~~~~~~~~~~~~~~~

Added
^^^^^

* Added UI interface to the Managers in the ManagerBasedEnv and MangerBasedRLEnv classes.
* Added UI widgets for :class:`LiveLinePlot` and :class:`ImagePlot`.
* Added ``ManagerLiveVisualizer/Cfg``: Given a ManagerBase (i.e. action_manager, observation_manager, etc) and a config file this class creates the the interface between managers and the UI.
* Added :class:`EnvLiveVisualizer`: A 'manager' of ManagerLiveVisualizer. This is added to the ManagerBasedEnv but is only called during the initialization of the managers in load_managers
* Added ``get_active_iterable_terms`` implementation methods to ActionManager, ObservationManager, CommandsManager, CurriculumManager, RewardManager, and TerminationManager. This method exports the active term data and labels for each manager and is called by ManagerLiveVisualizer.
* Additions to :class:`BaseEnvWindow` and :class:`RLEnvWindow` to register ManagerLiveVisualizer UI interfaces for the chosen managers.


0.28.0 (2024-12-15)
~~~~~~~~~~~~~~~~~~~

Added
^^^^^

* Added observation history computation to :class:`omni.isaac.lab.manager.observation_manager.ObservationManager`.
* Added ``history_length`` and ``flatten_history_dim`` configuration parameters to :class:`omni.isaac.lab.manager.manager_term_cfg.ObservationTermCfg`
* Added ``history_length`` and ``flatten_history_dim`` configuration parameters to :class:`omni.isaac.lab.manager.manager_term_cfg.ObservationGroupCfg`
* Added full buffer property to :class:`omni.isaac.lab.utils.buffers.circular_buffer.CircularBuffer`


0.27.29 (2024-12-15)
~~~~~~~~~~~~~~~~~~~~

Added
^^^^^

* Added action clip to all :class:`omni.isaac.lab.envs.mdp.actions`.


0.27.28 (2024-12-14)
~~~~~~~~~~~~~~~~~~~~

Changed
^^^^^^^

* Added check for error below threshold in state machines to ensure the state has been reached.


0.27.27 (2024-12-13)
~~~~~~~~~~~~~~~~~~~~

Fixed
^^^^^

* Fixed the shape of ``quat_w`` in the ``apply_actions`` method of :attr:`~omni.isaac.lab.env.mdp.NonHolonomicAction` (previously (N,B,4), now (N,4) since the number of root bodies B is required to be 1). Previously ``apply_actions`` errored because ``euler_xyz_from_quat`` requires inputs of shape (N,4).


0.27.26 (2024-12-11)
~~~~~~~~~~~~~~~~~~~~

Changed
^^^^^^^

* Introduced an optional ``sensor_cfg`` parameter to the :meth:`~omni.isaac.lab.envs.mdp.rewards.base_height_l2` function, enabling the use of
  :class:`~omni.isaac.lab.sensors.RayCaster` for height adjustments. For flat terrains, the function retains its previous behavior.
* Improved documentation to clarify the usage of the :meth:`~omni.isaac.lab.envs.mdp.rewards.base_height_l2` function in both flat and rough terrain settings.


0.27.25 (2024-12-11)
~~~~~~~~~~~~~~~~~~~~

Fixed
^^^^^

* Modified :class:`omni.isaac.lab.envs.mdp.actions.DifferentialInverseKinematicsAction` class to use the geometric
  Jacobian computed w.r.t. to the root frame of the robot. This helps ensure that root pose does not affect the tracking.


0.27.24 (2024-12-09)
~~~~~~~~~~~~~~~~~~~~

Fixed
^^^^^

* Fixed the initial state recorder term in :class:`omni.isaac.lab.envs.mdp.recorders.InitialStateRecorder` to
  return only the states of the specified environment IDs.


0.27.23 (2024-12-06)
~~~~~~~~~~~~~~~~~~~~

Fixed
^^^^^

* Fixed the enforcement of :attr:`~omni.isaac.lab.actuators.ActuatorBaseCfg.velocity_limits` at the
  :attr:`~omni.isaac.lab.assets.Articulation.root_physx_view` level.


0.27.22 (2024-12-06)
~~~~~~~~~~~~~~~~~~~~

Changed
^^^^^^^

* If a USD that contains an articulation root is loaded using a
  :attr:`omni.isaac_lab.assets.RigidBody` we now fail unless the articulation root is explicitly
  disabled. Using an articulation root for rigid bodies is not needed and decreases overall performance.


0.27.21 (2024-12-06)
~~~~~~~~~~~~~~~~~~~~

Fixed
^^^^^

* Corrected the projection types of fisheye camera in :class:`omni.isaac.lab.sim.spawners.sensors.sensors_cfg.FisheyeCameraCfg`.
  Earlier, the projection names used snakecase instead of camelcase.


0.27.20 (2024-12-06)
~~~~~~~~~~~~~~~~~~~~

Added
^^^^^

* Added option to define the clipping behavior for depth images generated by
  :class:`~omni.isaac.lab.sensors.RayCasterCamera`, :class:`~omni.isaac.lab.sensors.Camera`, and :class:`~omni.isaac.lab.sensors.TiledCamera`

Changed
^^^^^^^

* Unified the clipping behavior for the depth images of all camera implementations. Per default, all values exceeding
  the range are clipped to zero for both ``distance_to_image_plane`` and ``distance_to_camera`` depth images. Prev.
  :class:`~omni.isaac.lab.sensors.RayCasterCamera` clipped the values to the maximum value of the depth image,
  :class:`~omni.isaac.lab.sensors.Camera` did not clip them and had a different behavior for both types.


0.27.19 (2024-12-05)
~~~~~~~~~~~~~~~~~~~~

Fixed
^^^^^

* Fixed the condition in ``isaaclab.sh`` that checks whether ``pre-commit`` is installed before attempting installation.


0.27.18 (2024-12-04)
~~~~~~~~~~~~~~~~~~~~

Fixed
^^^^^

* Fixed the order of the incoming parameters in :class:`omni.isaac.lab.envs.DirectMARLEnv` to correctly use ``NoiseModel`` in marl-envs.


0.27.17 (2024-12-02)
~~~~~~~~~~~~~~~~~~~~

Added
^^^^^

* Added :class:`~omni.isaac.lab.managers.RecorderManager` and its utility classes to record data from the simulation.
* Added :class:`~omni.isaac.lab.utils.datasets.EpisodeData` to store data for an episode.
* Added :class:`~omni.isaac.lab.utils.datasets.DatasetFileHandlerBase` as a base class for handling dataset files.
* Added :class:`~omni.isaac.lab.utils.datasets.HDF5DatasetFileHandler` as a dataset file handler implementation to
  export and load episodes from HDF5 files.
* Added ``record_demos.py`` script to record human-teleoperated demos for a specified task and export to an HDF5 file.
* Added ``replay_demos.py`` script to replay demos loaded from an HDF5 file.


0.27.16 (2024-11-21)
~~~~~~~~~~~~~~~~~~~~

Changed
^^^^^^^

* Changed :class:`omni.isaac.lab.envs.DirectMARLEnv` to inherit from ``Gymnasium.Env`` due to requirement from Gymnasium v1.0.0 requiring all environments to be a subclass of ``Gymnasium.Env`` when using the ``make`` interface.


>>>>>>> 43a3ce9a
0.27.15 (2024-11-09)
~~~~~~~~~~~~~~~~~~~~

Fixed
^^^^^

* Fixed indexing in :meth:`omni.isaac.lab.assets.Articulation.write_joint_limits_to_sim` to correctly process non-None ``env_ids`` and ``joint_ids``.


0.27.14 (2024-10-23)
~~~~~~~~~~~~~~~~~~~~

Added
^^^^^

* Added the class :class:`~omni.isaac.lab.assets.RigidObjectCollection` which allows to spawn
  multiple objects in each environment and access/modify the quantities with a unified (env_ids, object_ids) API.


0.27.13 (2024-10-30)
~~~~~~~~~~~~~~~~~~~~

Added
^^^^^

* Added the attributes :attr:`~omni.isaac.lab.sim.converters.MeshConverterCfg.translation`, :attr:`~omni.isaac.lab.sim.converters.MeshConverterCfg.rotation`,
  :attr:`~omni.isaac.lab.sim.converters.MeshConverterCfg.scale` to translate, rotate, and scale meshes
  when importing them with :class:`~omni.isaac.lab.sim.converters.MeshConverter`.


0.27.12 (2024-01-04)
~~~~~~~~~~~~~~~~~~~~

Removed
^^^^^^^

* Removed TensorDict usage in favor of Python dictionary in sensors


0.27.11 (2024-10-31)
~~~~~~~~~~~~~~~~~~~~

Added
^^^^^

* Added support to define tuple of floats to scale observation terms by expanding the
  :attr:`omni.isaac.lab.managers.manager_term_cfg.ObservationManagerCfg.scale` attribute.


0.27.10 (2024-11-01)
~~~~~~~~~~~~~~~~~~~~

Changed
^^^^^^^

* Cached the PhysX view's joint paths before looping over them when processing fixed joint tendons
  inside the :class:`Articulation` class. This helps improve the processing time for the tendons.


0.27.9 (2024-11-01)
~~~~~~~~~~~~~~~~~~~

Added
^^^^^

* Added the :class:`omni.isaac.lab.utils.types.ArticulationActions` class to store the joint actions
  for an articulation. Earlier, the class from Isaac Sim was being used. However, it used a different
  type for the joint actions which was not compatible with the Isaac Lab framework.


0.27.8 (2024-11-01)
~~~~~~~~~~~~~~~~~~~

Fixed
^^^^^

* Added sanity check if the term is a valid type inside the command manager.
* Corrected the iteration over ``group_cfg_items`` inside the observation manager.


0.27.7 (2024-10-28)
~~~~~~~~~~~~~~~~~~~

Added
^^^^^

* Added frozen encoder feature extraction observation space with ResNet and Theia


0.27.6 (2024-10-25)
~~~~~~~~~~~~~~~~~~~

Fixed
^^^^^

* Fixed usage of ``meshes`` property in :class:`omni.isaac.lab.sensors.RayCasterCamera` to use ``self.meshes`` instead of the undefined ``RayCaster.meshes``.
* Fixed issue in :class:`omni.isaac.lab.envs.ui.BaseEnvWindow` where undefined configs were being accessed when creating debug visualization elements in UI.


0.27.5 (2024-10-25)
~~~~~~~~~~~~~~~~~~~

Added
^^^^^

* Added utilities for serializing/deserializing Gymnasium spaces.


0.27.4 (2024-10-18)
~~~~~~~~~~~~~~~~~~~

Fixed
^^^^^

* Updated installation path instructions for Windows in the Isaac Lab documentation to remove redundancy in the use of %USERPROFILE% for path definitions.


0.27.3 (2024-10-22)
~~~~~~~~~~~~~~~~~~~

Fixed
^^^^^

* Fixed the issue with using list or tuples of ``configclass`` within a ``configclass``. Earlier, the list of
  configclass objects were not converted to dictionary properly when ``to_dict`` function was called.


0.27.2 (2024-10-21)
~~~~~~~~~~~~~~~~~~~

Added
^^^^^

* Added ``--kit_args`` to :class:`~omni.isaac.lab.app.AppLauncher` to allow passing command line arguments directly to Omniverse Kit SDK.


0.27.1 (2024-10-20)
~~~~~~~~~~~~~~~~~~~

Added
^^^^^

* Added :class:`~omni.isaac.lab.sim.RenderCfg` and the attribute :attr:`~omni.isaac.lab.sim.SimulationCfg.render` for
  specifying render related settings.


0.27.0 (2024-10-14)
~~~~~~~~~~~~~~~~~~~

Added
^^^^^

* Added a method to :class:`~omni.isaac.lab.utils.configclass` to check for attributes with values of
  type ``MISSING``. This is useful when the user wants to check if a certain attribute has been set or not.
* Added the configuration validation check inside the constructor of all the core classes
  (such as sensor base, asset base, scene and environment base classes).
* Added support for environments without commands by leaving the attribute
  :attr:`omni.isaac.lab.envs.ManagerBasedRLEnvCfg.commands` as None. Before, this had to be done using
  the class :class:`omni.isaac.lab.command_generators.NullCommandGenerator`.
* Moved the ``meshes`` attribute in the :class:`omni.isaac.lab.sensors.RayCaster` class from class variable to instance variable.
  This prevents the meshes to overwrite each other.


0.26.0 (2024-10-16)
~~~~~~~~~~~~~~~~~~~

Added
^^^^^

* Added Imu sensor implementation that directly accesses the physx view :class:`omni.isaac.lab.sensors.Imu`. The
  sensor comes with a configuration class :class:`omni.isaac.lab.sensors.ImuCfg` and data class
  :class:`omni.isaac.lab.sensors.ImuData`.
* Moved and renamed :meth:`omni.isaac.lab.sensors.camera.utils.convert_orientation_convention` to :meth:`omni.isaac.lab.utils.math.convert_camera_frame_orientation_convention`
* Moved :meth:`omni.isaac.lab.sensors.camera.utils.create_rotation_matrix_from_view` to :meth:`omni.isaac.lab.utils.math.create_rotation_matrix_from_view`


0.25.2 (2024-10-16)
~~~~~~~~~~~~~~~~~~~

Added
^^^^^

* Added support for different Gymnasium spaces (``Box``, ``Discrete``, ``MultiDiscrete``, ``Tuple`` and ``Dict``)
  to define observation, action and state spaces in the direct workflow.
* Added :meth:`sample_space` to environment utils to sample supported spaces where data containers are torch tensors.

Changed
^^^^^^^

* Mark the :attr:`num_observations`, :attr:`num_actions` and :attr:`num_states` in :class:`DirectRLEnvCfg` as deprecated
  in favor of :attr:`observation_space`, :attr:`action_space` and :attr:`state_space` respectively.
* Mark the :attr:`num_observations`, :attr:`num_actions` and :attr:`num_states` in :class:`DirectMARLEnvCfg` as deprecated
  in favor of :attr:`observation_spaces`, :attr:`action_spaces` and :attr:`state_space` respectively.


0.25.1 (2024-10-10)
~~~~~~~~~~~~~~~~~~~

Fixed
^^^^^

* Fixed potential issue where default joint positions can fall outside of the limits being set with Articulation's
  ``write_joint_limits_to_sim`` API.


0.25.0 (2024-10-06)
~~~~~~~~~~~~~~~~~~~

Added
^^^^^

* Added configuration classes for spawning assets from a list of individual asset configurations randomly
  at the specified prim paths.


0.24.20 (2024-10-07)
~~~~~~~~~~~~~~~~~~~~

Fixed
^^^^^

* Fixed the :meth:`omni.isaac.lab.envs.mdp.events.randomize_rigid_body_material` function to
  correctly sample friction and restitution from the given ranges.


0.24.19 (2024-10-05)
~~~~~~~~~~~~~~~~~~~~

Added
^^^^^

* Added new functionalities to the FrameTransformer to make it more general. It is now possible to track:

  * Target frames that aren't children of the source frame prim_path
  * Target frames that are based upon the source frame prim_path


0.24.18 (2024-10-04)
~~~~~~~~~~~~~~~~~~~~

Fixed
^^^^^

* Fixes parsing and application of ``size`` parameter for :class:`~omni.isaac.lab.sim.spawn.GroundPlaneCfg` to correctly
  scale the grid-based ground plane.


0.24.17 (2024-10-04)
~~~~~~~~~~~~~~~~~~~~

Fixed
^^^^^

* Fixed the deprecation notice for using ``pxr.Semantics``. The corresponding modules use ``Semantics`` module
  directly.


0.24.16 (2024-10-03)
~~~~~~~~~~~~~~~~~~~~

Changed
^^^^^^^

* Renamed the observation function :meth:`grab_images` to :meth:`image` to follow convention of noun-based naming.
* Renamed the function :meth:`convert_perspective_depth_to_orthogonal_depth` to a shorter name
  :meth:`omni.isaac.lab.utils.math.orthogonalize_perspective_depth`.


0.24.15 (2024-09-20)
~~~~~~~~~~~~~~~~~~~~

Added
^^^^^

* Added :meth:`grab_images` to be able to use images for an observation term in manager-based environments.


0.24.14 (2024-09-20)
~~~~~~~~~~~~~~~~~~~~

Added
^^^^^

* Added the method :meth:`convert_perspective_depth_to_orthogonal_depth` to convert perspective depth
  images to orthogonal depth images. This is useful for the :meth:`~omni.isaac.lab.utils.math.unproject_depth`,
  since it expects orthogonal depth images as inputs.


0.24.13 (2024-09-08)
~~~~~~~~~~~~~~~~~~~~

Changed
^^^^^^^

* Moved the configuration of visualization markers for the command terms to their respective configuration classes.
  This allows users to modify the markers for the command terms without having to modify the command term classes.


0.24.12 (2024-09-18)
~~~~~~~~~~~~~~~~~~~~

Fixed
^^^^^

* Fixed outdated fetching of articulation data by using the method ``update_articulations_kinematic`` in
  :class:`omni.isaac.lab.assets.ArticulationData`. Before if an articulation was moved during a reset, the pose of the
  links were outdated if fetched before the next physics step. Adding this method ensures that the pose of the links
  is always up-to-date. Similarly ``update_articulations_kinematic`` was added before any render step to ensure that the
  articulation displays correctly after a reset.


0.24.11 (2024-09-11)
~~~~~~~~~~~~~~~~~~~~

Added
^^^^^

* Added skrl's JAX environment variables to :class:`~omni.isaac.lab.app.AppLauncher`
  to support distributed multi-GPU and multi-node training using JAX


0.24.10 (2024-09-10)
~~~~~~~~~~~~~~~~~~~~

Added
^^^^^

* Added config class, support, and tests for MJCF conversion via standalone python scripts.


0.24.9 (2024-09-09)
~~~~~~~~~~~~~~~~~~~~

Added
^^^^^

* Added a seed parameter to the :attr:`omni.isaac.lab.envs.ManagerBasedEnvCfg` and :attr:`omni.isaac.lab.envs.DirectRLEnvCfg`
  classes to set the seed for the environment. This seed is used to initialize the random number generator for the environment.
* Adapted the workflow scripts to set the seed for the environment using the seed specified in the learning agent's configuration
  file or the command line argument. This ensures that the simulation results are reproducible across different runs.


0.24.8 (2024-09-08)
~~~~~~~~~~~~~~~~~~~

Changed
^^^^^^^

* Modified:meth:`quat_rotate` and :meth:`quat_rotate_inverse` operations to use :meth:`torch.einsum`
  for faster processing of high dimensional input tensors.


0.24.7 (2024-09-06)
~~~~~~~~~~~~~~~~~~~

Added
^^^^^

* Added support for property attributes in the :meth:``omni.isaac.lab.utils.configclass`` method.
  Earlier, the configclass decorator failed to parse the property attributes correctly and made them
  instance variables instead.


0.24.6 (2024-09-05)
~~~~~~~~~~~~~~~~~~~

Fixed
^^^^^

* Adapted the ``A`` and ``D`` button bindings inside :meth:`omni.isaac.lab.device.Se3Keyboard` to make them now
  more-intuitive to control the y-axis motion based on the right-hand rule.


0.24.5 (2024-08-29)
~~~~~~~~~~~~~~~~~~~

Added
^^^^^

* Added alternative data type "distance_to_camera" in :class:`omni.isaac.lab.sensors.TiledCamera` class to be
  consistent with all other cameras (equal to type "depth").


0.24.4 (2024-09-02)
~~~~~~~~~~~~~~~~~~~

Fixed
^^^^^

* Added missing SI units to the documentation of :class:`omni.isaac.lab.sensors.Camera` and
  :class:`omni.isaac.lab.sensors.RayCasterCamera`.
* Added test to check :attr:`omni.isaac.lab.sensors.RayCasterCamera.set_intrinsic_matrices`


0.24.3 (2024-08-29)
~~~~~~~~~~~~~~~~~~~

Fixed
^^^^^

* Fixed the support for class-bounded methods when creating a configclass
  out of them. Earlier, these methods were being made as instance methods
  which required initialization of the class to call the class-methods.


0.24.2 (2024-08-28)
~~~~~~~~~~~~~~~~~~~

Added
^^^^^

* Added a class method to initialize camera configurations with an intrinsic matrix in the
  :class:`omni.isaac.lab.sim.spawner.sensors.PinholeCameraCfg`
  :class:`omni.isaac.lab.sensors.ray_caster.patterns_cfg.PinholeCameraPatternCfg` classes.

Fixed
^^^^^

* Fixed the ray direction in :func:`omni.isaac.lab.sensors.ray_caster.patterns.patterns.pinhole_camera_pattern` to
  point to the center of the pixel instead of the top-left corner.
* Fixed the clipping of the "distance_to_image_plane" depth image obtained using the
  :class:`omni.isaac.lab.sensors.ray_caster.RayCasterCamera` class. Earlier, the depth image was being clipped
  before the depth image was generated. Now, the clipping is applied after the depth image is generated. This makes
  the behavior equal to the USD Camera.


0.24.1 (2024-08-21)
~~~~~~~~~~~~~~~~~~~

Changed
^^^^^^^

* Disabled default viewport in certain headless scenarios for better performance.


0.24.0 (2024-08-17)
~~~~~~~~~~~~~~~~~~~

Added
^^^^^

* Added additional annotators for :class:`omni.isaac.lab.sensors.camera.TiledCamera` class.

Changed
^^^^^^^

* Updated :class:`omni.isaac.lab.sensors.TiledCamera` to latest RTX tiled rendering API.
* Single channel outputs for :class:`omni.isaac.lab.sensors.TiledCamera`, :class:`omni.isaac.lab.sensors.Camera` and :class:`omni.isaac.lab.sensors.RayCasterCamera` now has shape (H, W, 1).
* Data type for RGB output for :class:`omni.isaac.lab.sensors.TiledCamera` changed from ``torch.float`` to ``torch.uint8``.
* Dimension of RGB output for :class:`omni.isaac.lab.sensors.Camera` changed from (H, W, 4) to (H, W, 3). Use type ``rgba`` to retrieve the previous dimension.


0.23.1 (2024-08-17)
~~~~~~~~~~~~~~~~~~~

Changed
^^^^^^^

* Updated torch to version 2.4.0.


0.23.0 (2024-08-16)
~~~~~~~~~~~~~~~~~~~

Added
^^^^^

* Added direct workflow base class :class:`omni.isaac.lab.envs.DirectMARLEnv` for multi-agent environments.


0.22.1 (2024-08-17)
~~~~~~~~~~~~~~~~~~~

Added
^^^^^

* Added APIs to interact with the physics simulation of deformable objects. This includes setting the
  material properties, setting kinematic targets, and getting the state of the deformable object.
  For more information, please refer to the :mod:`omni.isaac.lab.assets.DeformableObject` class.


0.22.0 (2024-08-14)
~~~~~~~~~~~~~~~~~~~

Added
^^^^^

* Added :mod:`~omni.isaac.lab.utils.modifiers` module to provide framework for configurable and custom
  observation data modifiers.
* Adapted the :class:`~omni.isaac.lab.managers.ObservationManager` class to support custom modifiers.
  These are applied to the observation data before applying any noise or scaling operations.


0.21.2 (2024-08-13)
~~~~~~~~~~~~~~~~~~~

Fixed
^^^^^

* Moved event mode-based checks in the :meth:`omni.isaac.lab.managers.EventManager.apply` method outside
  the loop that iterates over the event terms. This prevents unnecessary checks and improves readability.
* Fixed the logic for global and per environment interval times when using the "interval" mode inside the
  event manager. Earlier, the internal lists for these times were of unequal lengths which led to wrong indexing
  inside the loop that iterates over the event terms.


0.21.1 (2024-08-06)
~~~~~~~~~~~~~~~~~~~

* Added a flag to preserve joint ordering inside the :class:`omni.isaac.lab.envs.mdp.JointAction` action term.


0.21.0 (2024-08-05)
~~~~~~~~~~~~~~~~~~~

Added
^^^^^

* Added the command line argument ``--device`` in :class:`~omni.isaac.lab.app.AppLauncher`. Valid options are:

  * ``cpu``: Use CPU.
  * ``cuda``: Use GPU with device ID ``0``.
  * ``cuda:N``: Use GPU, where N is the device ID. For example, ``cuda:0``. The default value is ``cuda:0``.

Changed
^^^^^^^

* Simplified setting the device throughout the code by relying on :attr:`omni.isaac.lab.sim.SimulationCfg.device`
  to activate gpu/cpu pipelines.

Removed
^^^^^^^

* Removed the parameter :attr:`omni.isaac.lab.sim.SimulationCfg.use_gpu_pipeline`. This is now directly inferred from
  :attr:`omni.isaac.lab.sim.SimulationCfg.device`.
* Removed the command line input argument ``--device_id`` in :class:`~omni.isaac.lab.app.AppLauncher`. The device id can
  now be set using the ``--device`` argument, for example with ``--device cuda:0``.


0.20.8 (2024-08-02)
~~~~~~~~~~~~~~~~~~~

Fixed
^^^^^

* Fixed the handling of observation terms with different shapes in the
  :class:`~omni.isaac.lab.managers.ObservationManager` class. Earlier, the constructor would throw an error if the
  shapes of the observation terms were different. Now, this operation only happens when the terms in an observation
  group are being concatenated. Otherwise, the terms are stored as a dictionary of tensors.
* Improved the error message when the observation terms are not of the same shape in the
  :class:`~omni.isaac.lab.managers.ObservationManager` class and the terms are being concatenated.


0.20.7 (2024-08-02)
~~~~~~~~~~~~~~~~~~~

Changed
^^^^^^^

* Performance improvements for material randomization in events.

Added
^^^^^

* Added minimum randomization frequency for reset mode randomizations.


0.20.6 (2024-08-02)
~~~~~~~~~~~~~~~~~~~

Changed
^^^^^^^

* Removed the hierarchy from :class:`~omni.isaac.lab.assets.RigidObject` class to
  :class:`~omni.isaac.lab.assets.Articulation` class. Previously, the articulation class overrode  almost
  all the functions of the rigid object class making the hierarchy redundant. Now, the articulation class
  is a standalone class that does not inherit from the rigid object class. This does add some code
  duplication but the simplicity and clarity of the code is improved.


0.20.5 (2024-08-02)
~~~~~~~~~~~~~~~~~~~

Added
^^^^^

* Added :attr:`omni.isaac.lab.terrain.TerrainGeneratorCfg.border_height` to set the height of the border
  around the terrain.


0.20.4 (2024-08-02)
~~~~~~~~~~~~~~~~~~~

Fixed
^^^^^

* Fixed the caching of terrains when using the :class:`omni.isaac.lab.terrains.TerrainGenerator` class.
  Earlier, the random sampling of the difficulty levels led to different hash values for the same terrain
  configuration. This caused the terrains to be re-generated even when the same configuration was used.
  Now, the numpy random generator is seeded with the same seed to ensure that the difficulty levels are
  sampled in the same order between different runs.


0.20.3 (2024-08-02)
~~~~~~~~~~~~~~~~~~~

Fixed
^^^^^

* Fixed the setting of translation and orientation when spawning a mesh prim. Earlier, the translation
  and orientation was being applied both on the parent Xform and the mesh prim. This was causing the
  mesh prim to be offset by the translation and orientation of the parent Xform, which is not the intended
  behavior.


0.20.2 (2024-08-02)
~~~~~~~~~~~~~~~~~~~

Changed
^^^^^^^

* Modified the computation of body acceleration for rigid body data to use PhysX APIs instead of
  numerical finite-differencing. This removes the need for computation of body acceleration at
  every update call of the data buffer.


0.20.1 (2024-07-30)
~~~~~~~~~~~~~~~~~~~

Fixed
^^^^^

* Fixed the :meth:`omni.isaac.lab.utils.math.wrap_to_pi` method to handle the wrapping of angles correctly.
  Earlier, the method was not wrapping the angles to the range [-pi, pi] correctly when the angles were outside
  the range [-2*pi, 2*pi].


0.20.0 (2024-07-26)
~~~~~~~~~~~~~~~~~~~

Added
^^^^^

* Support for the Isaac Sim 4.1.0 release.

Removed
^^^^^^^

* The ``mdp.add_body_mass`` method in the events. Please use the
  :meth:`omni.isaac.lab.envs.mdp.randomize_rigid_body_mass` method instead.
* The classes ``managers.RandomizationManager`` and ``managers.RandomizationTermCfg`` are replaced with
  :class:`omni.isaac.lab.managers.EventManager` and :class:`omni.isaac.lab.managers.EventTermCfg` classes.
* The following properties in :class:`omni.isaac.lab.sensors.FrameTransformerData`:

  * ``target_rot_source`` --> :attr:`~omni.isaac.lab.sensors.FrameTransformerData.target_quat_w`
  * ``target_rot_w`` --> :attr:`~omni.isaac.lab.sensors.FrameTransformerData.target_quat_source`
  * ``source_rot_w`` --> :attr:`~omni.isaac.lab.sensors.FrameTransformerData.source_quat_w`

* The kit experience file ``isaaclab.backwards.compatible.kit``. This is followed by dropping the support for
  Isaac Sim 2023.1.1 completely.


0.19.4 (2024-07-13)
~~~~~~~~~~~~~~~~~~~

Fixed
^^^^^

* Added the call to "startup" events when using the :class:`~omni.isaac.lab.envs.ManagerBasedEnv` class.
  Earlier, the "startup" events were not being called when the environment was initialized. This issue
  did not occur when using the :class:`~omni.isaac.lab.envs.ManagerBasedRLEnv` class since the "startup"
  events were called in the constructor.


0.19.3 (2024-07-13)
~~~~~~~~~~~~~~~~~~~

Added
^^^^^

* Added schemas for setting and modifying deformable body properties on a USD prim.
* Added API to spawn a deformable body material in the simulation.
* Added APIs to spawn rigid and deformable meshes of primitive shapes (cone, cylinder, sphere, box, capsule)
  in the simulation. This is possible through the :mod:`omni.isaac.lab.sim.spawners.meshes` module.


0.19.2 (2024-07-05)
~~~~~~~~~~~~~~~~~~~

Changed
^^^^^^^

* Modified cloning scheme based on the attribute :attr:`~omni.isaac.lab.scene.InteractiveSceneCfg.replicate_physics`
  to determine whether environment is homogeneous or heterogeneous.


0.19.1 (2024-07-05)
~~~~~~~~~~~~~~~~~~~

Added
^^^^^

* Added a lidar pattern function :func:`~omni.isaac.lab.sensors.ray_caster.patterns.patterns.lidar_pattern` with
  corresponding config :class:`~omni.isaac.lab.sensors.ray_caster.patterns_cfg.LidarPatternCfg`.


0.19.0 (2024-07-04)
~~~~~~~~~~~~~~~~~~~

Fixed
^^^^^

* Fixed parsing of articulations with nested rigid links while using the :class:`omni.isaac.lab.assets.Articulation`
  class. Earlier, the class initialization failed when the articulation had nested rigid links since the rigid
  links were not being parsed correctly by the PhysX view.

Removed
^^^^^^^

* Removed the attribute :attr:`body_physx_view` from the :class:`omni.isaac.lab.assets.Articulation` and
  :class:`omni.isaac.lab.assets.RigidObject` classes. These were causing confusions when used with articulation
  view since the body names were not following the same ordering.
* Dropped support for Isaac Sim 2023.1.1. The minimum supported version is now Isaac Sim 4.0.0.


0.18.6 (2024-07-01)
~~~~~~~~~~~~~~~~~~~

Fixed
^^^^^

* Fixed the environment stepping logic. Earlier, the environments' rendering logic was updating the kit app which
  would in turn step the physics :attr:`omni.isaac.lab.sim.SimulationCfg.render_interval` times. Now, a render
  call only does rendering and does not step the physics.


0.18.5 (2024-06-26)
~~~~~~~~~~~~~~~~~~~

Fixed
^^^^^

* Fixed the gravity vector direction used inside the :class:`omni.isaac.lab.assets.RigidObjectData` class.
  Earlier, the gravity direction was hard-coded as (0, 0, -1) which may be different from the actual
  gravity direction in the simulation. Now, the gravity direction is obtained from the simulation context
  and used to compute the projection of the gravity vector on the object.


0.18.4 (2024-06-26)
~~~~~~~~~~~~~~~~~~~

Fixed
^^^^^

* Fixed double reference count of the physics sim view inside the asset classes. This was causing issues
  when destroying the asset class instance since the physics sim view was not being properly released.

Added
^^^^^

* Added the attribute :attr:`~omni.isaac.lab.assets.AssetBase.is_initialized` to check if the asset and sensor
  has been initialized properly. This can be used to ensure that the asset or sensor is ready to use in the simulation.


0.18.3 (2024-06-25)
~~~~~~~~~~~~~~~~~~~

Fixed
^^^^^

* Fixed the docstrings at multiple places related to the different buffer implementations inside the
  :mod:`omni.isaac.lab.utils.buffers` module. The docstrings were not clear and did not provide enough
  information about the classes and their methods.

Added
^^^^^

* Added the field for fixed tendom names in the :class:`omni.isaac.lab.assets.ArticulationData` class.
  Earlier, this information was not exposed which was inconsistent with other name related information
  such as joint or body names.

Changed
^^^^^^^

* Renamed the fields ``min_num_time_lags`` and ``max_num_time_lags`` to ``min_delay`` and
  ``max_delay`` in the :class:`omni.isaac.lab.actuators.DelayedPDActuatorCfg` class. This is to make
  the naming simpler to understand.


0.18.2 (2024-06-25)
~~~~~~~~~~~~~~~~~~~

Changed
^^^^^^^

* Moved the configuration for tile-rendered camera into its own file named ``tiled_camera_cfg.py``.
  This makes it easier to follow where the configuration is located and how it is related to the class.


0.18.1 (2024-06-25)
~~~~~~~~~~~~~~~~~~~

Changed
^^^^^^^

* Ensured that a parity between class and its configuration class is explicitly visible in the
  :mod:`omni.isaac.lab.envs` module. This makes it easier to follow where definitions are located and how
  they are related. This should not be a breaking change as the classes are still accessible through the same module.


0.18.0 (2024-06-13)
~~~~~~~~~~~~~~~~~~~

Fixed
^^^^^

* Fixed the rendering logic to render at the specified interval. Earlier, the substep parameter had no effect and rendering
  would happen once every env.step() when active.

Changed
^^^^^^^

* Renamed :attr:`omni.isaac.lab.sim.SimulationCfg.substeps` to :attr:`omni.isaac.lab.sim.SimulationCfg.render_interval`.
  The render logic is now integrated in the decimation loop of the environment.


0.17.13 (2024-06-13)
~~~~~~~~~~~~~~~~~~~~

Fixed
^^^^^

* Fixed the orientation reset logic in :func:`omni.isaac.lab.envs.mdp.events.reset_root_state_uniform` to make it relative to
  the default orientation. Earlier, the position was sampled relative to the default and the orientation not.


0.17.12 (2024-06-13)
~~~~~~~~~~~~~~~~~~~~

Added
^^^^^

* Added the class :class:`omni.isaac.lab.utils.buffers.TimestampedBuffer` to store timestamped data.

Changed
^^^^^^^

* Added time-stamped buffers in the classes :class:`omni.isaac.lab.assets.RigidObjectData` and :class:`omni.isaac.lab.assets.ArticulationData`
  to update some values lazily and avoid unnecessary computations between physics updates. Before, all the data was always
  updated at every step, even if it was not used by the task.


0.17.11 (2024-05-30)
~~~~~~~~~~~~~~~~~~~~

Fixed
^^^^^

* Fixed :class:`omni.isaac.lab.sensor.ContactSensor` not loading correctly in extension mode.
  Earlier, the :attr:`omni.isaac.lab.sensor.ContactSensor.body_physx_view` was not initialized when
  :meth:`omni.isaac.lab.sensor.ContactSensor._debug_vis_callback` is called which references it.


0.17.10 (2024-05-30)
~~~~~~~~~~~~~~~~~~~~

Fixed
^^^^^

* Fixed compound classes being directly assigned in ``default_factory`` generator method
  :meth:`omni.isaac.lab.utils.configclass._return_f`, which resulted in shared references such that modifications to
  compound objects were reflected across all instances generated from the same ``default_factory`` method.


0.17.9 (2024-05-30)
~~~~~~~~~~~~~~~~~~~

Added
^^^^^

* Added ``variants`` attribute to the :class:`omni.isaac.lab.sim.from_files.UsdFileCfg` class to select USD
  variants when loading assets from USD files.


0.17.8 (2024-05-28)
~~~~~~~~~~~~~~~~~~~

Fixed
^^^^^

* Implemented the reset methods in the action terms to avoid returning outdated data.


0.17.7 (2024-05-28)
~~~~~~~~~~~~~~~~~~~

Added
^^^^^

* Added debug visualization utilities in the :class:`omni.isaac.lab.managers.ActionManager` class.


0.17.6 (2024-05-27)
~~~~~~~~~~~~~~~~~~~

Added
^^^^^

* Added ``wp.init()`` call in Warp utils.


0.17.5 (2024-05-22)
~~~~~~~~~~~~~~~~~~~

Changed
^^^^^^^

* Websocket livestreaming is no longer supported. Valid livestream options are {0, 1, 2}.
* WebRTC livestream is now set with livestream=2.


0.17.4 (2024-05-17)
~~~~~~~~~~~~~~~~~~~

Changed
^^^^^^^

* Modified the noise functions to also support add, scale, and abs operations on the data. Added aliases
  to ensure backward compatibility with the previous functions.

  * Added :attr:`omni.isaac.lab.utils.noise.NoiseCfg.operation` for the different operations.
  * Renamed ``constant_bias_noise`` to :func:`omni.isaac.lab.utils.noise.constant_noise`.
  * Renamed ``additive_uniform_noise`` to :func:`omni.isaac.lab.utils.noise.uniform_noise`.
  * Renamed ``additive_gaussian_noise`` to :func:`omni.isaac.lab.utils.noise.gaussian_noise`.


0.17.3 (2024-05-15)
~~~~~~~~~~~~~~~~~~~

Fixed
^^^^^

* Set ``hide_ui`` flag in the app launcher for livestream.
* Fix native client livestream extensions.


0.17.2 (2024-05-09)
~~~~~~~~~~~~~~~~~~~

Changed
^^^^^^^

* Renamed ``_range`` to ``distribution_params`` in ``events.py`` for methods that defined a distribution.
* Apply additive/scaling randomization noise on default data instead of current data.
* Changed material bucketing logic to prevent exceeding 64k materials.

Fixed
^^^^^

* Fixed broadcasting issues with indexing when environment and joint IDs are provided.
* Fixed incorrect tensor dimensions when setting a subset of environments.

Added
^^^^^

* Added support for randomization of fixed tendon parameters.
* Added support for randomization of dof limits.
* Added support for randomization of gravity.
* Added support for Gaussian sampling.
* Added default buffers to Articulation/Rigid object data classes for randomization.


0.17.1 (2024-05-10)
~~~~~~~~~~~~~~~~~~~

Fixed
^^^^^

* Added attribute :attr:`omni.isaac.lab.sim.converters.UrdfConverterCfg.override_joint_dynamics` to properly parse
  joint dynamics in :class:`omni.isaac.lab.sim.converters.UrdfConverter`.


0.17.0 (2024-05-07)
~~~~~~~~~~~~~~~~~~~

Changed
^^^^^^^

* Renamed ``BaseEnv`` to :class:`omni.isaac.lab.envs.ManagerBasedEnv`.
* Renamed ``base_env.py`` to ``manager_based_env.py``.
* Renamed ``BaseEnvCfg`` to :class:`omni.isaac.lab.envs.ManagerBasedEnvCfg`.
* Renamed ``RLTaskEnv`` to :class:`omni.isaac.lab.envs.ManagerBasedRLEnv`.
* Renamed ``rl_task_env.py`` to ``manager_based_rl_env.py``.
* Renamed ``RLTaskEnvCfg`` to :class:`omni.isaac.lab.envs.ManagerBasedRLEnvCfg`.
* Renamed ``rl_task_env_cfg.py`` to ``rl_env_cfg.py``.
* Renamed ``OIGEEnv`` to :class:`omni.isaac.lab.envs.DirectRLEnv`.
* Renamed ``oige_env.py`` to ``direct_rl_env.py``.
* Renamed ``RLTaskEnvWindow`` to :class:`omni.isaac.lab.envs.ui.ManagerBasedRLEnvWindow`.
* Renamed ``rl_task_env_window.py`` to ``manager_based_rl_env_window.py``.
* Renamed all references of ``BaseEnv``, ``BaseEnvCfg``, ``RLTaskEnv``, ``RLTaskEnvCfg``,  ``OIGEEnv``, and ``RLTaskEnvWindow``.

Added
^^^^^

* Added direct workflow base class :class:`omni.isaac.lab.envs.DirectRLEnv`.


0.16.4 (2024-05-06)
~~~~~~~~~~~~~~~~~~~~

Changed
^^^^^^^

* Added :class:`omni.isaac.lab.sensors.TiledCamera` to support tiled rendering with RGB and depth.


0.16.3 (2024-04-26)
~~~~~~~~~~~~~~~~~~~

Fixed
^^^^^

* Fixed parsing of filter prim path expressions in the :class:`omni.isaac.lab.sensors.ContactSensor` class.
  Earlier, the filter prim paths given to the physics view was not being parsed since they were specified as
  regex expressions instead of glob expressions.


0.16.2 (2024-04-25)
~~~~~~~~~~~~~~~~~~~~

Changed
^^^^^^^

* Simplified the installation procedure, isaaclab -e is no longer needed
* Updated torch dependency to 2.2.2


0.16.1 (2024-04-20)
~~~~~~~~~~~~~~~~~~~

Added
^^^^^

* Added attribute :attr:`omni.isaac.lab.sim.ArticulationRootPropertiesCfg.fix_root_link` to fix the root link
  of an articulation to the world frame.


0.16.0 (2024-04-16)
~~~~~~~~~~~~~~~~~~~

Added
^^^^^

* Added the function :meth:`omni.isaac.lab.utils.math.quat_unique` to standardize quaternion representations,
  i.e. always have a non-negative real part.
* Added events terms for randomizing mass by scale, simulation joint properties (stiffness, damping, armature,
  and friction)

Fixed
^^^^^

* Added clamping of joint positions and velocities in event terms for resetting joints. The simulation does not
  throw an error if the set values are out of their range. Hence, users are expected to clamp them before setting.
* Fixed :class:`omni.isaac.lab.envs.mdp.EMAJointPositionToLimitsActionCfg` to smoothen the actions
  at environment frequency instead of simulation frequency.

* Renamed the following functions in :meth:`omni.isaac.lab.envs.mdp` to avoid confusions:

  * Observation: :meth:`joint_pos_norm` -> :meth:`joint_pos_limit_normalized`
  * Action: :class:`ExponentialMovingAverageJointPositionAction` -> :class:`EMAJointPositionToLimitsAction`
  * Termination: :meth:`base_height` -> :meth:`root_height_below_minimum`
  * Termination: :meth:`joint_pos_limit` -> :meth:`joint_pos_out_of_limit`
  * Termination: :meth:`joint_pos_manual_limit` -> :meth:`joint_pos_out_of_manual_limit`
  * Termination: :meth:`joint_vel_limit` -> :meth:`joint_vel_out_of_limit`
  * Termination: :meth:`joint_vel_manual_limit` -> :meth:`joint_vel_out_of_manual_limit`
  * Termination: :meth:`joint_torque_limit` -> :meth:`joint_effort_out_of_limit`

Deprecated
^^^^^^^^^^

* Deprecated the function :meth:`omni.isaac.lab.envs.mdp.add_body_mass` in favor of
  :meth:`omni.isaac.lab.envs.mdp.randomize_rigid_body_mass`. This supports randomizing the mass based on different
  operations (add, scale, or set) and sampling distributions.


0.15.13 (2024-04-16)
~~~~~~~~~~~~~~~~~~~~

Changed
^^^^^^^

* Improved startup performance by enabling rendering-based extensions only when necessary and caching of nucleus directory.
* Renamed the flag ``OFFSCREEN_RENDER`` or ``--offscreen_render`` to ``ENABLE_CAMERAS`` or ``--enable_cameras`` respectively.


0.15.12 (2024-04-16)
~~~~~~~~~~~~~~~~~~~~

Changed
^^^^^^^

* Replaced calls to the ``check_file_path`` function in the :mod:`omni.isaac.lab.sim.spawners.from_files`
  with the USD stage resolve identifier function. This helps speed up the loading of assets from file paths
  by avoiding Nucleus server calls.


0.15.11 (2024-04-15)
~~~~~~~~~~~~~~~~~~~~

Added
^^^^^

* Added the :meth:`omni.isaac.lab.sim.SimulationContext.has_rtx_sensors` method to check if any
  RTX-related sensors such as cameras have been created in the simulation. This is useful to determine
  if simulation requires RTX rendering during step or not.

Fixed
^^^^^

* Fixed the rendering of RTX-related sensors such as cameras inside the :class:`omni.isaac.lab.envs.RLTaskEnv` class.
  Earlier the rendering did not happen inside the step function, which caused the sensor data to be empty.


0.15.10 (2024-04-11)
~~~~~~~~~~~~~~~~~~~~

Fixed
^^^^^

* Fixed sharing of the same memory address between returned tensors from observation terms
  in the :class:`omni.isaac.lab.managers.ObservationManager` class. Earlier, the returned
  tensors could map to the same memory address, causing issues when the tensors were modified
  during scaling, clipping or other operations.


0.15.9 (2024-04-04)
~~~~~~~~~~~~~~~~~~~

Fixed
^^^^^

* Fixed assignment of individual termination terms inside the :class:`omni.isaac.lab.managers.TerminationManager`
  class. Earlier, the terms were being assigned their values through an OR operation which resulted in incorrect
  values. This regression was introduced in version 0.15.1.


0.15.8 (2024-04-02)
~~~~~~~~~~~~~~~~~~~

Added
^^^^^

* Added option to define ordering of points for the mesh-grid generation in the
  :func:`omni.isaac.lab.sensors.ray_caster.patterns.grid_pattern`. This parameter defaults to 'xy'
  for backward compatibility.


0.15.7 (2024-03-28)
~~~~~~~~~~~~~~~~~~~

Added
^^^^^

* Adds option to return indices/data in the specified query keys order in
  :class:`omni.isaac.lab.managers.SceneEntityCfg` class, and the respective
  :func:`omni.isaac.lab.utils.string.resolve_matching_names_values` and
  :func:`omni.isaac.lab.utils.string.resolve_matching_names` functions.


0.15.6 (2024-03-28)
~~~~~~~~~~~~~~~~~~~

Added
^^^^^

* Extended the :class:`omni.isaac.lab.app.AppLauncher` class to support the loading of experience files
  from the command line. This allows users to load a specific experience file when running the application
  (such as for multi-camera rendering or headless mode).

Changed
^^^^^^^

* Changed default loading of experience files in the :class:`omni.isaac.lab.app.AppLauncher` class from the ones
  provided by Isaac Sim to the ones provided in Isaac Lab's ``source/apps`` directory.


0.15.5 (2024-03-23)
~~~~~~~~~~~~~~~~~~~

Fixed
^^^^^

* Fixed the env origins in :meth:`_compute_env_origins_grid` of :class:`omni.isaac.lab.terrain.TerrainImporter`
  to match that obtained from the Isaac Sim :class:`omni.isaac.cloner.GridCloner` class.

Added
^^^^^

* Added unit test to ensure consistency between environment origins generated by IsaacSim's Grid Cloner and those
  produced by the TerrainImporter.


0.15.4 (2024-03-22)
~~~~~~~~~~~~~~~~~~~

Fixed
^^^^^

* Fixed the :class:`omni.isaac.lab.envs.mdp.actions.NonHolonomicActionCfg` class to use
  the correct variable when applying actions.


0.15.3 (2024-03-21)
~~~~~~~~~~~~~~~~~~~

Added
^^^^^

* Added unit test to check that :class:`omni.isaac.lab.scene.InteractiveScene` entity data is not shared between separate instances.

Fixed
^^^^^

* Moved class variables in :class:`omni.isaac.lab.scene.InteractiveScene` to correctly  be assigned as
  instance variables.
* Removed custom ``__del__`` magic method from :class:`omni.isaac.lab.scene.InteractiveScene`.


0.15.2 (2024-03-21)
~~~~~~~~~~~~~~~~~~~

Fixed
^^^^^

* Added resolving of relative paths for the main asset USD file when using the
  :class:`omni.isaac.lab.sim.converters.UrdfConverter` class. This is to ensure that the material paths are
  resolved correctly when the main asset file is moved to a different location.


0.15.1 (2024-03-19)
~~~~~~~~~~~~~~~~~~~

Fixed
^^^^^

* Fixed the imitation learning workflow example script, updating Isaac Lab and Robomimic API calls.
* Removed the resetting of :attr:`_term_dones` in the :meth:`omni.isaac.lab.managers.TerminationManager.reset`.
  Previously, the environment cleared out all the terms. However, it impaired reading the specific term's values externally.


0.15.0 (2024-03-17)
~~~~~~~~~~~~~~~~~~~

Deprecated
^^^^^^^^^^

* Renamed :class:`omni.isaac.lab.managers.RandomizationManager` to :class:`omni.isaac.lab.managers.EventManager`
  class for clarification as the manager takes care of events such as reset in addition to pure randomizations.
* Renamed :class:`omni.isaac.lab.managers.RandomizationTermCfg` to :class:`omni.isaac.lab.managers.EventTermCfg`
  for consistency with the class name change.


0.14.1 (2024-03-16)
~~~~~~~~~~~~~~~~~~~

Added
^^^^^

* Added simulation schemas for joint drive and fixed tendons. These can be configured for assets imported
  from file formats.
* Added logging of tendon properties to the articulation class (if they are present in the USD prim).


0.14.0 (2024-03-15)
~~~~~~~~~~~~~~~~~~~

Fixed
^^^^^

* Fixed the ordering of body names used in the :class:`omni.isaac.lab.assets.Articulation` class. Earlier,
  the body names were not following the same ordering as the bodies in the articulation. This led
  to issues when using the body names to access data related to the links from the articulation view
  (such as Jacobians, mass matrices, etc.).

Removed
^^^^^^^

* Removed the attribute :attr:`body_physx_view` from the :class:`omni.isaac.lab.assets.RigidObject`
  and :class:`omni.isaac.lab.assets.Articulation` classes. These were causing confusions when used
  with articulation view since the body names were not following the same ordering.


0.13.1 (2024-03-14)
~~~~~~~~~~~~~~~~~~~

Removed
^^^^^^^

* Removed the :mod:`omni.isaac.lab.compat` module. This module was used to provide compatibility
  with older versions of Isaac Sim. It is no longer needed since we have most of the functionality
  absorbed into the main classes.


0.13.0 (2024-03-12)
~~~~~~~~~~~~~~~~~~~

Added
^^^^^

* Added support for the following data types inside the :class:`omni.isaac.lab.sensors.Camera` class:
  ``instance_segmentation_fast`` and ``instance_id_segmentation_fast``. These are GPU-supported annotations
  and are faster than the regular annotations.

Fixed
^^^^^

* Fixed handling of semantic filtering inside the :class:`omni.isaac.lab.sensors.Camera` class. Earlier,
  the annotator was given ``semanticTypes`` as an argument. However, with Isaac Sim 2023.1, the annotator
  does not accept this argument. Instead the mapping needs to be set to the synthetic data interface directly.
* Fixed the return shape of colored images for segmentation data types inside the
  :class:`omni.isaac.lab.sensors.Camera` class. Earlier, the images were always returned as ``int32``. Now,
  they are casted to ``uint8`` 4-channel array before returning if colorization is enabled for the annotation type.

Removed
^^^^^^^

* Dropped support for ``instance_segmentation`` and ``instance_id_segmentation`` annotations in the
  :class:`omni.isaac.lab.sensors.Camera` class. Their "fast" counterparts should be used instead.
* Renamed the argument :attr:`omni.isaac.lab.sensors.CameraCfg.semantic_types` to
  :attr:`omni.isaac.lab.sensors.CameraCfg.semantic_filter`. This is more aligned with Replicator's terminology
  for semantic filter predicates.
* Replaced the argument :attr:`omni.isaac.lab.sensors.CameraCfg.colorize` with separate colorized
  arguments for each annotation type (:attr:`~omni.isaac.lab.sensors.CameraCfg.colorize_instance_segmentation`,
  :attr:`~omni.isaac.lab.sensors.CameraCfg.colorize_instance_id_segmentation`, and
  :attr:`~omni.isaac.lab.sensors.CameraCfg.colorize_semantic_segmentation`).


0.12.4 (2024-03-11)
~~~~~~~~~~~~~~~~~~~

Fixed
^^^^^


* Adapted randomization terms to deal with ``slice`` for the body indices. Earlier, the terms were not
  able to handle the slice object and were throwing an error.
* Added ``slice`` type-hinting to all body and joint related methods in the rigid body and articulation
  classes. This is to make it clear that the methods can handle both list of indices and slices.


0.12.3 (2024-03-11)
~~~~~~~~~~~~~~~~~~~

Fixed
^^^^^

* Added signal handler to the :class:`omni.isaac.lab.app.AppLauncher` class to catch the ``SIGINT`` signal
  and close the application gracefully. This is to prevent the application from crashing when the user
  presses ``Ctrl+C`` to close the application.


0.12.2 (2024-03-10)
~~~~~~~~~~~~~~~~~~~

Added
^^^^^

* Added observation terms for states of a rigid object in world frame.
* Added randomization terms to set root state with randomized orientation and joint state within user-specified limits.
* Added reward term for penalizing specific termination terms.

Fixed
^^^^^

* Improved sampling of states inside randomization terms. Earlier, the code did multiple torch calls
  for sampling different components of the vector. Now, it uses a single call to sample the entire vector.


0.12.1 (2024-03-09)
~~~~~~~~~~~~~~~~~~~

Added
^^^^^

* Added an option to the last actions observation term to get a specific term by name from the action manager.
  If None, the behavior remains the same as before (the entire action is returned).


0.12.0 (2024-03-08)
~~~~~~~~~~~~~~~~~~~

Added
^^^^^

* Added functionality to sample flat patches on a generated terrain. This can be configured using
  :attr:`omni.isaac.lab.terrains.SubTerrainBaseCfg.flat_patch_sampling` attribute.
* Added a randomization function for setting terrain-aware root state. Through this, an asset can be
  reset to a randomly sampled flat patches.

Fixed
^^^^^

* Separated normal and terrain-base position commands. The terrain based commands rely on the
  terrain to sample flat patches for setting the target position.
* Fixed command resample termination function.

Changed
^^^^^^^

* Added the attribute :attr:`omni.isaac.lab.envs.mdp.commands.UniformVelocityCommandCfg.heading_control_stiffness`
  to control the stiffness of the heading control term in the velocity command term. Earlier, this was
  hard-coded to 0.5 inside the term.

Removed
^^^^^^^

* Removed the function :meth:`sample_new_targets` in the terrain importer. Instead the attribute
  :attr:`omni.isaac.lab.terrains.TerrainImporter.flat_patches` should be used to sample new targets.


0.11.3 (2024-03-04)
~~~~~~~~~~~~~~~~~~~

Fixed
^^^^^

* Corrects the functions :func:`omni.isaac.lab.utils.math.axis_angle_from_quat` and :func:`omni.isaac.lab.utils.math.quat_error_magnitude`
  to accept tensors of the form (..., 4) instead of (N, 4). This brings us in line with our documentation and also upgrades one of our functions
  to handle higher dimensions.


0.11.2 (2024-03-04)
~~~~~~~~~~~~~~~~~~~

Added
^^^^^

* Added checks for default joint position and joint velocity in the articulation class. This is to prevent
  users from configuring values for these quantities that might be outside the valid range from the simulation.


0.11.1 (2024-02-29)
~~~~~~~~~~~~~~~~~~~

Added
^^^^^

* Replaced the default values for ``joint_ids`` and ``body_ids`` from ``None`` to ``slice(None)``
  in the :class:`omni.isaac.lab.managers.SceneEntityCfg`.
* Adapted rewards and observations terms so that the users can query a subset of joints and bodies.


0.11.0 (2024-02-27)
~~~~~~~~~~~~~~~~~~~

Removed
^^^^^^^

* Dropped support for Isaac Sim<=2022.2. As part of this, removed the components of :class:`omni.isaac.lab.app.AppLauncher`
  which handled ROS extension loading. We no longer need them in Isaac Sim>=2023.1 to control the load order to avoid crashes.
* Upgraded Dockerfile to use ISAACSIM_VERSION=2023.1.1 by default.


0.10.28 (2024-02-29)
~~~~~~~~~~~~~~~~~~~~

Added
^^^^^

* Implemented relative and moving average joint position action terms. These allow the user to specify
  the target joint positions as relative to the current joint positions or as a moving average of the
  joint positions over a window of time.


0.10.27 (2024-02-28)
~~~~~~~~~~~~~~~~~~~~

Added
^^^^^

* Added UI feature to start and stop animation recording in the stage when running an environment.
  To enable this feature, please pass the argument ``--disable_fabric`` to the environment script to allow
  USD read/write operations. Be aware that this will slow down the simulation.


0.10.26 (2024-02-26)
~~~~~~~~~~~~~~~~~~~~

Added
^^^^^

* Added a viewport camera controller class to the :class:`omni.isaac.lab.envs.BaseEnv`. This is useful
  for applications where the user wants to render the viewport from different perspectives even when the
  simulation is running in headless mode.


0.10.25 (2024-02-26)
~~~~~~~~~~~~~~~~~~~~

Fixed
^^^^^

* Ensures that all path arguments in :mod:`omni.isaac.lab.sim.utils` are cast to ``str``. Previously,
  we had handled path types as strings without casting.


0.10.24 (2024-02-26)
~~~~~~~~~~~~~~~~~~~~

Added
^^^^^

* Added tracking of contact time in the :class:`omni.isaac.lab.sensors.ContactSensor` class. Previously,
  only the air time was being tracked.
* Added contact force threshold, :attr:`omni.isaac.lab.sensors.ContactSensorCfg.force_threshold`, to detect
  when the contact sensor is in contact. Previously, this was set to hard-coded 1.0 in the sensor class.


0.10.23 (2024-02-21)
~~~~~~~~~~~~~~~~~~~~

Fixed
^^^^^

* Fixes the order of size arguments in :meth:`omni.isaac.lab.terrains.height_field.random_uniform_terrain`. Previously, the function would crash if the size along x and y were not the same.


0.10.22 (2024-02-14)
~~~~~~~~~~~~~~~~~~~~

Fixed
^^^^^

* Fixed "divide by zero" bug in :class:`~omni.isaac.lab.sim.SimulationContext` when setting gravity vector.
  Now, it is correctly disabled when the gravity vector is set to zero.


0.10.21 (2024-02-12)
~~~~~~~~~~~~~~~~~~~~

Fixed
^^^^^

* Fixed the printing of articulation joint information when the articulation has only one joint.
  Earlier, the function was performing a squeeze operation on the tensor, which caused an error when
  trying to index the tensor of shape (1,).


0.10.20 (2024-02-12)
~~~~~~~~~~~~~~~~~~~~

Added
^^^^^

* Adds :attr:`omni.isaac.lab.sim.PhysxCfg.enable_enhanced_determinism` to enable improved
  determinism from PhysX. Please note this comes at the expense of performance.


0.10.19 (2024-02-08)
~~~~~~~~~~~~~~~~~~~~

Fixed
^^^^^

* Fixed environment closing so that articulations, objects, and sensors are cleared properly.


0.10.18 (2024-02-05)
~~~~~~~~~~~~~~~~~~~~

Fixed
^^^^^

* Pinned :mod:`torch` version to 2.0.1 in the setup.py to keep parity version of :mod:`torch` supplied by
  Isaac 2023.1.1, and prevent version incompatibility between :mod:`torch` ==2.2 and
  :mod:`typing-extensions` ==3.7.4.3


0.10.17 (2024-02-02)
~~~~~~~~~~~~~~~~~~~~

Fixed
^^^^^^

* Fixed carb setting ``/app/livestream/enabled`` to be set as False unless live-streaming is specified
  by :class:`omni.isaac.lab.app.AppLauncher` settings. This fixes the logic of :meth:`SimulationContext.render`,
  which depended on the config in previous versions of Isaac defaulting to false for this setting.


0.10.16 (2024-01-29)
~~~~~~~~~~~~~~~~~~~~

Added
^^^^^^

* Added an offset parameter to the height scan observation term. This allows the user to specify the
  height offset of the scan from the tracked body. Previously it was hard-coded to be 0.5.


0.10.15 (2024-01-29)
~~~~~~~~~~~~~~~~~~~~

Fixed
^^^^^

* Fixed joint torque computation for implicit actuators. Earlier, the torque was always zero for implicit
  actuators. Now, it is computed approximately by applying the PD law.


0.10.14 (2024-01-22)
~~~~~~~~~~~~~~~~~~~~

Fixed
^^^^^

* Fixed the tensor shape of :attr:`omni.isaac.lab.sensors.ContactSensorData.force_matrix_w`. Earlier, the reshaping
  led to a mismatch with the data obtained from PhysX.


0.10.13 (2024-01-15)
~~~~~~~~~~~~~~~~~~~~

Fixed
^^^^^

* Fixed running of environments with a single instance even if the :attr:`replicate_physics`` flag is set to True.


0.10.12 (2024-01-10)
~~~~~~~~~~~~~~~~~~~~

Fixed
^^^^^

* Fixed indexing of source and target frames in the :class:`omni.isaac.lab.sensors.FrameTransformer` class.
  Earlier, it always assumed that the source frame body is at index 0. Now, it uses the body index of the
  source frame to compute the transformation.

Deprecated
^^^^^^^^^^

* Renamed quantities in the :class:`omni.isaac.lab.sensors.FrameTransformerData` class to be more
  consistent with the terminology used in the asset classes. The following quantities are deprecated:

  * ``target_rot_w`` -> ``target_quat_w``
  * ``source_rot_w`` -> ``source_quat_w``
  * ``target_rot_source`` -> ``target_quat_source``


0.10.11 (2024-01-08)
~~~~~~~~~~~~~~~~~~~~

Fixed
^^^^^

* Fixed attribute error raised when calling the :class:`omni.isaac.lab.envs.mdp.TerrainBasedPositionCommand`
  command term.
* Added a dummy function in :class:`omni.isaac.lab.terrain.TerrainImporter` that returns environment
  origins as terrain-aware sampled targets. This function should be implemented by child classes based on
  the terrain type.


0.10.10 (2023-12-21)
~~~~~~~~~~~~~~~~~~~~

Fixed
^^^^^

* Fixed reliance on non-existent ``Viewport`` in :class:`omni.isaac.lab.sim.SimulationContext` when loading livestreaming
  by ensuring that the extension ``omni.kit.viewport.window`` is enabled in :class:`omni.isaac.lab.app.AppLauncher` when
  livestreaming is enabled


0.10.9 (2023-12-21)
~~~~~~~~~~~~~~~~~~~

Fixed
^^^^^

* Fixed invalidation of physics views inside the asset and sensor classes. Earlier, they were left initialized
  even when the simulation was stopped. This caused issues when closing the application.


0.10.8 (2023-12-20)
~~~~~~~~~~~~~~~~~~~

Fixed
^^^^^

* Fixed the :class:`omni.isaac.lab.envs.mdp.actions.DifferentialInverseKinematicsAction` class
  to account for the offset pose of the end-effector.


0.10.7 (2023-12-19)
~~~~~~~~~~~~~~~~~~~

Fixed
^^^^^

* Added a check to ray-cast and camera sensor classes to ensure that the sensor prim path does not
  have a regex expression at its leaf. For instance, ``/World/Robot/camera_.*`` is not supported
  for these sensor types. This behavior needs to be fixed in the future.


0.10.6 (2023-12-19)
~~~~~~~~~~~~~~~~~~~

Added
^^^^^

* Added support for using articulations as visualization markers. This disables all physics APIs from
  the articulation and allows the user to use it as a visualization marker. It is useful for creating
  visualization markers for the end-effectors or base of the robot.

Fixed
^^^^^

* Fixed hiding of debug markers from secondary images when using the
  :class:`omni.isaac.lab.markers.VisualizationMarkers` class. Earlier, the properties were applied on
  the XForm prim instead of the Mesh prim.


0.10.5 (2023-12-18)
~~~~~~~~~~~~~~~~~~~

Fixed
^^^^^

* Fixed test ``check_base_env_anymal_locomotion.py``, which
  previously called :func:`torch.jit.load` with the path to a policy (which would work
  for a local file), rather than calling
  :func:`omni.isaac.lab.utils.assets.read_file` on the path to get the file itself.


0.10.4 (2023-12-14)
~~~~~~~~~~~~~~~~~~~

Fixed
^^^^^

* Fixed potentially breaking import of omni.kit.widget.toolbar by ensuring that
  if live-stream is enabled, then the :mod:`omni.kit.widget.toolbar`
  extension is loaded.

0.10.3 (2023-12-12)
~~~~~~~~~~~~~~~~~~~

Added
^^^^^

* Added the attribute :attr:`omni.isaac.lab.actuators.ActuatorNetMLPCfg.input_order`
  to specify the order of the input tensors to the MLP network.

Fixed
^^^^^

* Fixed computation of metrics for the velocity command term. Earlier, the norm was being computed
  over the entire batch instead of the last dimension.
* Fixed the clipping inside the :class:`omni.isaac.lab.actuators.DCMotor` class. Earlier, it was
  not able to handle the case when configured saturation limit was set to None.


0.10.2 (2023-12-12)
~~~~~~~~~~~~~~~~~~~

Fixed
^^^^^

* Added a check in the simulation stop callback in the :class:`omni.isaac.lab.sim.SimulationContext` class
  to not render when an exception is raised. The while loop in the callback was preventing the application
  from closing when an exception was raised.


0.10.1 (2023-12-06)
~~~~~~~~~~~~~~~~~~~

Added
^^^^^

* Added command manager class with terms defined by :class:`omni.isaac.lab.managers.CommandTerm`. This
  allow for multiple types of command generators to be used in the same environment.


0.10.0 (2023-12-04)
~~~~~~~~~~~~~~~~~~~

Changed
^^^^^^^

* Modified the sensor and asset base classes to use the underlying PhysX views instead of Isaac Sim views.
  Using Isaac Sim classes led to a very high load time (of the order of minutes) when using a scene with
  many assets. This is because Isaac Sim supports USD paths which are slow and not required.

Added
^^^^^

* Added faster implementation of USD stage traversal methods inside the :class:`omni.isaac.lab.sim.utils` module.
* Added properties :attr:`omni.isaac.lab.assets.AssetBase.num_instances` and
  :attr:`omni.isaac.lab.sensor.SensorBase.num_instances` to obtain the number of instances of the asset
  or sensor in the simulation respectively.

Removed
^^^^^^^

* Removed dependencies on Isaac Sim view classes. It is no longer possible to use :attr:`root_view` and
  :attr:`body_view`. Instead use :attr:`root_physx_view` and :attr:`body_physx_view` to access the underlying
  PhysX views.


0.9.55 (2023-12-03)
~~~~~~~~~~~~~~~~~~~

Fixed
^^^^^

* Fixed the Nucleus directory path in the :attr:`omni.isaac.lab.utils.assets.NVIDIA_NUCLEUS_DIR`.
  Earlier, it was referring to the ``NVIDIA/Assets`` directory instead of ``NVIDIA``.


0.9.54 (2023-11-29)
~~~~~~~~~~~~~~~~~~~

Fixed
^^^^^

* Fixed pose computation in the :class:`omni.isaac.lab.sensors.Camera` class to obtain them from XFormPrimView
  instead of using ``UsdGeomCamera.ComputeLocalToWorldTransform`` method. The latter is not updated correctly
  during GPU simulation.
* Fixed initialization of the annotator info in the class :class:`omni.isaac.lab.sensors.Camera`. Previously
  all dicts had the same memory address which caused all annotators to have the same info.
* Fixed the conversion of ``uint32`` warp arrays inside the :meth:`omni.isaac.lab.utils.array.convert_to_torch`
  method. PyTorch does not support this type, so it is converted to ``int32`` before converting to PyTorch tensor.
* Added render call inside :meth:`omni.isaac.lab.sim.SimulationContext.reset` to initialize Replicator
  buffers when the simulation is reset.


0.9.53 (2023-11-29)
~~~~~~~~~~~~~~~~~~~

Changed
^^^^^^^

* Changed the behavior of passing :obj:`None` to the :class:`omni.isaac.lab.actuators.ActuatorBaseCfg`
  class. Earlier, they were resolved to fixed default values. Now, they imply that the values are loaded
  from the USD joint drive configuration.

Added
^^^^^

* Added setting of joint armature and friction quantities to the articulation class.


0.9.52 (2023-11-29)
~~~~~~~~~~~~~~~~~~~

Changed
^^^^^^^

* Changed the warning print in :meth:`omni.isaac.lab.sim.utils.apply_nested` method
  to be more descriptive. Earlier, it was printing a warning for every instanced prim.
  Now, it only prints a warning if it could not apply the attribute to any of the prims.

Added
^^^^^

* Added the method :meth:`omni.isaac.lab.utils.assets.retrieve_file_path` to
  obtain the absolute path of a file on the Nucleus server or locally.

Fixed
^^^^^

* Fixed hiding of STOP button in the :class:`AppLauncher` class when running the
  simulation in headless mode.
* Fixed a bug with :meth:`omni.isaac.lab.sim.utils.clone` failing when the input prim path
  had no parent (example: "/Table").


0.9.51 (2023-11-29)
~~~~~~~~~~~~~~~~~~~

Changed
^^^^^^^

* Changed the :meth:`omni.isaac.lab.sensor.SensorBase.update` method to always recompute the buffers if
  the sensor is in visualization mode.

Added
^^^^^

* Added available entities to the error message when accessing a non-existent entity in the
  :class:`InteractiveScene` class.
* Added a warning message when the user tries to reference an invalid prim in the :class:`FrameTransformer` sensor.


0.9.50 (2023-11-28)
~~~~~~~~~~~~~~~~~~~

Added
^^^^^

* Hid the ``STOP`` button in the UI when running standalone Python scripts. This is to prevent
  users from accidentally clicking the button and stopping the simulation. They should only be able to
  play and pause the simulation from the UI.

Removed
^^^^^^^

* Removed :attr:`omni.isaac.lab.sim.SimulationCfg.shutdown_app_on_stop`. The simulation is always rendering
  if it is stopped from the UI. The user needs to close the window or press ``Ctrl+C`` to close the simulation.


0.9.49 (2023-11-27)
~~~~~~~~~~~~~~~~~~~

Added
^^^^^

* Added an interface class, :class:`omni.isaac.lab.managers.ManagerTermBase`, to serve as the parent class
  for term implementations that are functional classes.
* Adapted all managers to support terms that are classes and not just functions clearer. This allows the user to
  create more complex terms that require additional state information.


0.9.48 (2023-11-24)
~~~~~~~~~~~~~~~~~~~

Fixed
^^^^^

* Fixed initialization of drift in the :class:`omni.isaac.lab.sensors.RayCasterCamera` class.


0.9.47 (2023-11-24)
~~~~~~~~~~~~~~~~~~~

Fixed
^^^^^

* Automated identification of the root prim in the :class:`omni.isaac.lab.assets.RigidObject` and
  :class:`omni.isaac.lab.assets.Articulation` classes. Earlier, the root prim was hard-coded to
  the spawn prim path. Now, the class searches for the root prim under the spawn prim path.


0.9.46 (2023-11-24)
~~~~~~~~~~~~~~~~~~~

Fixed
^^^^^

* Fixed a critical issue in the asset classes with writing states into physics handles.
  Earlier, the states were written over all the indices instead of the indices of the
  asset that were being updated. This caused the physics handles to refresh the states
  of all the assets in the scene, which is not desirable.


0.9.45 (2023-11-24)
~~~~~~~~~~~~~~~~~~~

Added
^^^^^

* Added :class:`omni.isaac.lab.command_generators.UniformPoseCommandGenerator` to generate
  poses in the asset's root frame by uniformly sampling from a given range.


0.9.44 (2023-11-16)
~~~~~~~~~~~~~~~~~~~

Added
^^^^^

* Added methods :meth:`reset` and :meth:`step` to the :class:`omni.isaac.lab.envs.BaseEnv`. This unifies
  the environment interface for simple standalone applications with the class.


0.9.43 (2023-11-16)
~~~~~~~~~~~~~~~~~~~

Fixed
^^^^^

* Replaced subscription of physics play and stop events in the :class:`omni.isaac.lab.assets.AssetBase` and
  :class:`omni.isaac.lab.sensors.SensorBase` classes with subscription to time-line play and stop events.
  This is to prevent issues in cases where physics first needs to perform mesh cooking and handles are not
  available immediately. For instance, with deformable meshes.


0.9.42 (2023-11-16)
~~~~~~~~~~~~~~~~~~~

Fixed
^^^^^

* Fixed setting of damping values from the configuration for :class:`ActuatorBase` class. Earlier,
  the stiffness values were being set into damping when a dictionary configuration was passed to the
  actuator model.
* Added dealing with :class:`int` and :class:`float` values in the configurations of :class:`ActuatorBase`.
  Earlier, a type-error was thrown when integer values were passed to the actuator model.


0.9.41 (2023-11-16)
~~~~~~~~~~~~~~~~~~~

Fixed
^^^^^

* Fixed the naming and shaping issues in the binary joint action term.


0.9.40 (2023-11-09)
~~~~~~~~~~~~~~~~~~~

Fixed
^^^^^

* Simplified the manual initialization of Isaac Sim :class:`ArticulationView` class. Earlier, we basically
  copied the code from the Isaac Sim source code. Now, we just call their initialize method.

Changed
^^^^^^^

* Changed the name of attribute :attr:`default_root_state_w` to :attr:`default_root_state`. The latter is
  more correct since the data is actually in the local environment frame and not the simulation world frame.


0.9.39 (2023-11-08)
~~~~~~~~~~~~~~~~~~~

Fixed
^^^^^

* Changed the reference of private ``_body_view`` variable inside the :class:`RigidObject` class
  to the public ``body_view`` property. For a rigid object, the private variable is not defined.


0.9.38 (2023-11-07)
~~~~~~~~~~~~~~~~~~~

Changed
^^^^^^^

* Upgraded the :class:`omni.isaac.lab.envs.RLTaskEnv` class to support Gym 0.29.0 environment definition.

Added
^^^^^

* Added computation of ``time_outs`` and ``terminated`` signals inside the termination manager. These follow the
  definition mentioned in `Gym 0.29.0 <https://gymnasium.farama.org/tutorials/gymnasium_basics/handling_time_limits/>`_.
* Added proper handling of observation and action spaces in the :class:`omni.isaac.lab.envs.RLTaskEnv` class.
  These now follow closely to how Gym VecEnv handles the spaces.


0.9.37 (2023-11-06)
~~~~~~~~~~~~~~~~~~~

Fixed
^^^^^

* Fixed broken visualization in :mod:`omni.isaac.lab.sensors.FrameTramsformer` class by overwriting the
  correct ``_debug_vis_callback`` function.
* Moved the visualization marker configurations of sensors to their respective sensor configuration classes.
  This allows users to set these configurations from the configuration object itself.


0.9.36 (2023-11-03)
~~~~~~~~~~~~~~~~~~~

Fixed
^^^^^

* Added explicit deleting of different managers in the :class:`omni.isaac.lab.envs.BaseEnv` and
  :class:`omni.isaac.lab.envs.RLTaskEnv` classes. This is required since deleting the managers
  is order-sensitive (many managers need to be deleted before the scene is deleted).


0.9.35 (2023-11-02)
~~~~~~~~~~~~~~~~~~~

Fixed
^^^^^

* Fixed the error: ``'str' object has no attribute '__module__'`` introduced by adding the future import inside the
  :mod:`omni.isaac.lab.utils.warp.kernels` module. Warp language does not support the ``__future__`` imports.


0.9.34 (2023-11-02)
~~~~~~~~~~~~~~~~~~~

Fixed
^^^^^

* Added missing import of ``from __future__ import annotations`` in the :mod:`omni.isaac.lab.utils.warp`
  module. This is needed to have a consistent behavior across Python versions.


0.9.33 (2023-11-02)
~~~~~~~~~~~~~~~~~~~

Fixed
^^^^^

* Fixed the :class:`omni.isaac.lab.command_generators.NullCommandGenerator` class. Earlier,
  it was having a runtime error due to infinity in the resampling time range. Now, the class just
  overrides the parent methods to perform no operations.


0.9.32 (2023-11-02)
~~~~~~~~~~~~~~~~~~~

Changed
^^^^^^^

* Renamed the :class:`omni.isaac.lab.envs.RLEnv` class to :class:`omni.isaac.lab.envs.RLTaskEnv` to
  avoid confusions in terminologies between environments and tasks.


0.9.31 (2023-11-02)
~~~~~~~~~~~~~~~~~~~

Added
^^^^^

* Added the :class:`omni.isaac.lab.sensors.RayCasterCamera` class, as a ray-casting based camera for
  "distance_to_camera", "distance_to_image_plane" and "normals" annotations. It has the same interface and
  functionalities as the USD Camera while it is on average 30% faster.


0.9.30 (2023-11-01)
~~~~~~~~~~~~~~~~~~~

Fixed
^^^^^

* Added skipping of None values in the :class:`InteractiveScene` class when creating the scene from configuration
  objects. Earlier, it was throwing an error when the user passed a None value for a scene element.
* Added ``kwargs`` to the :class:`RLEnv` class to allow passing additional arguments from gym registry function.
  This is now needed since the registry function passes args beyond the ones specified in the constructor.


0.9.29 (2023-11-01)
~~~~~~~~~~~~~~~~~~~

Fixed
^^^^^

* Fixed the material path resolution inside the :class:`omni.isaac.lab.sim.converters.UrdfConverter` class.
  With Isaac Sim 2023.1, the material paths from the importer are always saved as absolute paths. This caused
  issues when the generated USD file was moved to a different location. The fix now resolves the material paths
  relative to the USD file location.


0.9.28 (2023-11-01)
~~~~~~~~~~~~~~~~~~~

Changed
^^^^^^^

* Changed the way the :func:`omni.isaac.lab.sim.spawners.from_files.spawn_ground_plane` function sets the
  height of the ground. Earlier, it was reading the height from the configuration object. Now, it expects the
  desired transformation as inputs to the function. This makes it consistent with the other spawner functions.


0.9.27 (2023-10-31)
~~~~~~~~~~~~~~~~~~~

Changed
^^^^^^^

* Removed the default value of the argument ``camel_case`` in setters of USD attributes. This is to avoid
  confusion with the naming of the attributes in the USD file.

Fixed
^^^^^

* Fixed the selection of material prim in the :class:`omni.isaac.lab.sim.spawners.materials.spawn_preview_surface`
  method. Earlier, the created prim was being selected in the viewport which interfered with the selection of
  prims by the user.
* Updated :class:`omni.isaac.lab.sim.converters.MeshConverter` to use a different stage than the default stage
  for the conversion. This is to avoid the issue of the stage being closed when the conversion is done.


0.9.26 (2023-10-31)
~~~~~~~~~~~~~~~~~~~

Added
^^^^^

* Added the sensor implementation for :class:`omni.isaac.lab.sensors.FrameTransformer` class. Currently,
  it handles obtaining the transformation between two frames in the same articulation.


0.9.25 (2023-10-27)
~~~~~~~~~~~~~~~~~~~

Added
^^^^^

* Added the :mod:`omni.isaac.lab.envs.ui` module to put all the UI-related classes in one place. This currently
  implements the :class:`omni.isaac.lab.envs.ui.BaseEnvWindow` and :class:`omni.isaac.lab.envs.ui.RLEnvWindow`
  classes. Users can inherit from these classes to create their own UI windows.
* Added the attribute :attr:`omni.isaac.lab.envs.BaseEnvCfg.ui_window_class_type` to specify the UI window class
  to be used for the environment. This allows the user to specify their own UI window class to be used for the
  environment.


0.9.24 (2023-10-27)
~~~~~~~~~~~~~~~~~~~

Changed
^^^^^^^

* Changed the behavior of setting up debug visualization for assets, sensors and command generators.
  Earlier it was raising an error if debug visualization was not enabled in the configuration object.
  Now it checks whether debug visualization is implemented and only sets up the callback if it is
  implemented.


0.9.23 (2023-10-27)
~~~~~~~~~~~~~~~~~~~

Fixed
^^^^^

* Fixed a typo in the :class:`AssetBase` and :class:`SensorBase` that effected the class destructor.
  Earlier, a tuple was being created in the constructor instead of the actual object.


0.9.22 (2023-10-26)
~~~~~~~~~~~~~~~~~~~

Added
^^^^^

* Added a :class:`omni.isaac.lab.command_generators.NullCommandGenerator` class for no command environments.
  This is easier to work with than having checks for :obj:`None` in the command generator.

Fixed
^^^^^

* Moved the randomization manager to the :class:`omni.isaac.lab.envs.BaseEnv` class with the default
  settings to reset the scene to the defaults specified in the configurations of assets.
* Moved command generator to the :class:`omni.isaac.lab.envs.RlEnv` class to have all task-specification
  related classes in the same place.


0.9.21 (2023-10-26)
~~~~~~~~~~~~~~~~~~~

Fixed
^^^^^

* Decreased the priority of callbacks in asset and sensor base classes. This may help in preventing
  crashes when warm starting the simulation.
* Fixed no rendering mode when running the environment from the GUI. Earlier the function
  :meth:`SimulationContext.set_render_mode` was erroring out.


0.9.20 (2023-10-25)
~~~~~~~~~~~~~~~~~~~

Fixed
^^^^^

* Changed naming in :class:`omni.isaac.lab.sim.SimulationContext.RenderMode` to use ``NO_GUI_OR_RENDERING``
  and ``NO_RENDERING`` instead of ``HEADLESS`` for clarity.
* Changed :class:`omni.isaac.lab.sim.SimulationContext` to be capable of handling livestreaming and
  offscreen rendering.
* Changed :class:`omni.isaac.lab.app.AppLauncher` envvar ``VIEWPORT_RECORD`` to the more descriptive
  ``OFFSCREEN_RENDER``.


0.9.19 (2023-10-25)
~~~~~~~~~~~~~~~~~~~

Added
^^^^^

* Added Gym observation and action spaces for the :class:`omni.isaac.lab.envs.RLEnv` class.


0.9.18 (2023-10-23)
~~~~~~~~~~~~~~~~~~~

Added
^^^^^

* Created :class:`omni.isaac.lab.sim.converters.asset_converter.AssetConverter` to serve as a base
  class for all asset converters.
* Added :class:`omni.isaac.lab.sim.converters.mesh_converter.MeshConverter` to handle loading and conversion
  of mesh files (OBJ, STL and FBX) into USD format.
* Added script ``convert_mesh.py`` to ``source/tools`` to allow users to convert a mesh to USD via command line arguments.

Changed
^^^^^^^

* Renamed the submodule :mod:`omni.isaac.lab.sim.loaders` to :mod:`omni.isaac.lab.sim.converters` to be more
  general with the functionality of the module.
* Updated ``check_instanceable.py`` script to convert relative paths to absolute paths.


0.9.17 (2023-10-22)
~~~~~~~~~~~~~~~~~~~

Added
^^^^^

* Added setters and getters for term configurations in the :class:`RandomizationManager`, :class:`RewardManager`
  and :class:`TerminationManager` classes. This allows the user to modify the term configurations after the
  manager has been created.
* Added the method :meth:`compute_group` to the :class:`omni.isaac.lab.managers.ObservationManager` class to
  compute the observations for only a given group.
* Added the curriculum term for modifying reward weights after certain environment steps.


0.9.16 (2023-10-22)
~~~~~~~~~~~~~~~~~~~

Added
^^^^^

* Added support for keyword arguments for terms in the :class:`omni.isaac.lab.managers.ManagerBase`.

Fixed
^^^^^

* Fixed resetting of buffers in the :class:`TerminationManager` class. Earlier, the values were being set
  to ``0.0`` instead of ``False``.


0.9.15 (2023-10-22)
~~~~~~~~~~~~~~~~~~~

Added
^^^^^

* Added base yaw heading and body acceleration into :class:`omni.isaac.lab.assets.RigidObjectData` class.
  These quantities are computed inside the :class:`RigidObject` class.

Fixed
^^^^^

* Fixed the :meth:`omni.isaac.lab.assets.RigidObject.set_external_force_and_torque` method to correctly
  deal with the body indices.
* Fixed a bug in the :meth:`omni.isaac.lab.utils.math.wrap_to_pi` method to prevent self-assignment of
  the input tensor.


0.9.14 (2023-10-21)
~~~~~~~~~~~~~~~~~~~

Added
^^^^^

* Added 2-D drift (i.e. along x and y) to the :class:`omni.isaac.lab.sensors.RayCaster` class.
* Added flags to the :class:`omni.isaac.lab.sensors.ContactSensorCfg` to optionally obtain the
  sensor origin and air time information. Since these are not required by default, they are
  disabled by default.

Fixed
^^^^^

* Fixed the handling of contact sensor history buffer in the :class:`omni.isaac.lab.sensors.ContactSensor` class.
  Earlier, the buffer was not being updated correctly.


0.9.13 (2023-10-20)
~~~~~~~~~~~~~~~~~~~

Fixed
^^^^^

* Fixed the issue with double :obj:`Ellipsis` when indexing tensors with multiple dimensions.
  The fix now uses :obj:`slice(None)` instead of :obj:`Ellipsis` to index the tensors.


0.9.12 (2023-10-18)
~~~~~~~~~~~~~~~~~~~

Fixed
^^^^^

* Fixed bugs in actuator model implementation for actuator nets. Earlier the DC motor clipping was not working.
* Fixed bug in applying actuator model in the :class:`omni.isaac.lab.asset.Articulation` class. The new
  implementation caches the outputs from explicit actuator model into the ``joint_pos_*_sim`` buffer to
  avoid feedback loops in the tensor operation.


0.9.11 (2023-10-17)
~~~~~~~~~~~~~~~~~~~

Added
^^^^^

* Added the support for semantic tags into the :class:`omni.isaac.lab.sim.spawner.SpawnerCfg` class. This allows
  the user to specify the semantic tags for a prim when spawning it into the scene. It follows the same format as
  Omniverse Replicator.


0.9.10 (2023-10-16)
~~~~~~~~~~~~~~~~~~~

Added
^^^^^

* Added ``--livestream`` and ``--ros`` CLI args to :class:`omni.isaac.lab.app.AppLauncher` class.
* Added a static function :meth:`omni.isaac.lab.app.AppLauncher.add_app_launcher_args`, which
  appends the arguments needed for :class:`omni.isaac.lab.app.AppLauncher` to the argument parser.

Changed
^^^^^^^

* Within :class:`omni.isaac.lab.app.AppLauncher`, removed ``REMOTE_DEPLOYMENT`` env-var processing
  in the favor of ``HEADLESS`` and ``LIVESTREAM`` env-vars. These have clearer uses and better parity
  with the CLI args.


0.9.9 (2023-10-12)
~~~~~~~~~~~~~~~~~~

Added
^^^^^

* Added the property :attr:`omni.isaac.lab.assets.Articulation.is_fixed_base` to the articulation class to
  check if the base of the articulation is fixed or floating.
* Added the task-space action term corresponding to the differential inverse-kinematics controller.

Fixed
^^^^^

* Simplified the :class:`omni.isaac.lab.controllers.DifferentialIKController` to assume that user provides the
  correct end-effector poses and Jacobians. Earlier it was doing internal frame transformations which made the
  code more complicated and error-prone.


0.9.8 (2023-09-30)
~~~~~~~~~~~~~~~~~~

Fixed
^^^^^

* Fixed the boundedness of class objects that register callbacks into the simulator.
  These include devices, :class:`AssetBase`, :class:`SensorBase` and :class:`CommandGenerator`.
  The fix ensures that object gets deleted when the user deletes the object.


0.9.7 (2023-09-26)
~~~~~~~~~~~~~~~~~~

Fixed
^^^^^

* Modified the :class:`omni.isaac.lab.markers.VisualizationMarkers` to use the
  :class:`omni.isaac.lab.sim.spawner.SpawnerCfg` class instead of their
  own configuration objects. This makes it consistent with the other ways to spawn assets in the scene.

Added
^^^^^

* Added the method :meth:`copy` to configclass to allow copying of configuration objects.


0.9.6 (2023-09-26)
~~~~~~~~~~~~~~~~~~

Fixed
^^^^^

* Changed class-level configuration classes to refer to class types using ``class_type`` attribute instead
  of ``cls`` or ``cls_name``.


0.9.5 (2023-09-25)
~~~~~~~~~~~~~~~~~~

Changed
^^^^^^^

* Added future import of ``annotations`` to have a consistent behavior across Python versions.
* Removed the type-hinting from docstrings to simplify maintenance of the documentation. All type-hints are
  now in the code itself.


0.9.4 (2023-08-29)
~~~~~~~~~~~~~~~~~~

Added
^^^^^

* Added :class:`omni.isaac.lab.scene.InteractiveScene`, as the central scene unit that contains all entities
  that are part of the simulation. These include the terrain, sensors, articulations, rigid objects etc.
  The scene groups the common operations of these entities and allows to access them via their unique names.
* Added :mod:`omni.isaac.lab.envs` module that contains environment definitions that encapsulate the different
  general (scene, action manager, observation manager) and RL-specific (reward and termination manager) managers.
* Added :class:`omni.isaac.lab.managers.SceneEntityCfg` to handle which scene elements are required by the
  manager's terms. This allows the manager to parse useful information from the scene elements, such as the
  joint and body indices, and pass them to the term.
* Added :class:`omni.isaac.lab.sim.SimulationContext.RenderMode` to handle different rendering modes based on
  what the user wants to update (viewport, cameras, or UI elements).

Fixed
^^^^^

* Fixed the :class:`omni.isaac.lab.command_generators.CommandGeneratorBase` to register a debug visualization
  callback similar to how sensors and robots handle visualization.


0.9.3 (2023-08-23)
~~~~~~~~~~~~~~~~~~

Added
^^^^^

* Enabled the `faulthander <https://docs.python.org/3/library/faulthandler.html>`_ to catch segfaults and print
  the stack trace. This is enabled by default in the :class:`omni.isaac.lab.app.AppLauncher` class.

Fixed
^^^^^

* Re-added the :mod:`omni.isaac.lab.utils.kit` to the ``compat`` directory and fixed all the references to it.
* Fixed the deletion of Replicator nodes for the :class:`omni.isaac.lab.sensors.Camera` class. Earlier, the
  Replicator nodes were not being deleted when the camera was deleted. However, this does not prevent the random
  crashes that happen when the camera is deleted.
* Fixed the :meth:`omni.isaac.lab.utils.math.convert_quat` to support both numpy and torch tensors.

Changed
^^^^^^^

* Renamed all the scripts inside the ``test`` directory to follow the convention:

  * ``test_<module_name>.py``: Tests for the module ``<module_name>`` using unittest.
  * ``check_<module_name>``: Check for the module ``<module_name>`` using python main function.


0.9.2 (2023-08-22)
~~~~~~~~~~~~~~~~~~

Added
^^^^^

* Added the ability to color meshes in the :class:`omni.isaac.lab.terrain.TerrainGenerator` class. Currently,
  it only supports coloring the mesh randomly (``"random"``), based on the terrain height (``"height"``), and
  no coloring (``"none"``).

Fixed
^^^^^

* Modified the :class:`omni.isaac.lab.terrain.TerrainImporter` class to configure visual and physics materials
  based on the configuration object.


0.9.1 (2023-08-18)
~~~~~~~~~~~~~~~~~~

Added
^^^^^

* Introduced three different rotation conventions in the :class:`omni.isaac.lab.sensors.Camera` class. These
  conventions are:

  * ``opengl``: the camera is looking down the -Z axis with the +Y axis pointing up
  * ``ros``: the camera is looking down the +Z axis with the +Y axis pointing down
  * ``world``: the camera is looking along the +X axis with the -Z axis pointing down

  These can be used to declare the camera offset in :class:`omni.isaac.lab.sensors.CameraCfg.OffsetCfg` class
  and in :meth:`omni.isaac.lab.sensors.Camera.set_world_pose` method. Additionally, all conventions are
  saved to :class:`omni.isaac.lab.sensors.CameraData` class for easy access.

Changed
^^^^^^^

* Adapted all the sensor classes to follow a structure similar to the :class:`omni.isaac.lab.assets.AssetBase`.
  Hence, the spawning and initialization of sensors manually by the users is avoided.
* Removed the :meth:`debug_vis` function since that this functionality is handled by a render callback automatically
  (based on the passed configuration for the :class:`omni.isaac.lab.sensors.SensorBaseCfg.debug_vis` flag).


0.9.0 (2023-08-18)
~~~~~~~~~~~~~~~~~~

Added
^^^^^

* Introduces a new set of asset interfaces. These interfaces simplify the spawning of assets into the scene
  and initializing the physics handle by putting that inside post-startup physics callbacks. With this, users
  no longer need to worry about the :meth:`spawn` and :meth:`initialize` calls.
* Added utility methods to :mod:`omni.isaac.lab.utils.string` module that resolve regex expressions based
  on passed list of target keys.

Changed
^^^^^^^

* Renamed all references of joints in an articulation from "dof" to "joint". This makes it consistent with the
  terminology used in robotics.

Deprecated
^^^^^^^^^^

* Removed the previous modules for objects and robots. Instead the :class:`Articulation` and :class:`RigidObject`
  should be used.


0.8.12 (2023-08-18)
~~~~~~~~~~~~~~~~~~~

Added
^^^^^

* Added other properties provided by ``PhysicsScene`` to the :class:`omni.isaac.lab.sim.SimulationContext`
  class to allow setting CCD, solver iterations, etc.
* Added commonly used functions to the :class:`SimulationContext` class itself to avoid having additional
  imports from Isaac Sim when doing simple tasks such as setting camera view or retrieving the simulation settings.

Fixed
^^^^^

* Switched the notations of default buffer values in :class:`omni.isaac.lab.sim.PhysxCfg` from multiplication
  to scientific notation to avoid confusion with the values.


0.8.11 (2023-08-18)
~~~~~~~~~~~~~~~~~~~

Added
^^^^^

* Adds utility functions and configuration objects in the :mod:`omni.isaac.lab.sim.spawners`
  to create the following prims in the scene:

  * :mod:`omni.isaac.lab.sim.spawners.from_file`: Create a prim from a USD/URDF file.
  * :mod:`omni.isaac.lab.sim.spawners.shapes`: Create USDGeom prims for shapes (box, sphere, cylinder, capsule, etc.).
  * :mod:`omni.isaac.lab.sim.spawners.materials`: Create a visual or physics material prim.
  * :mod:`omni.isaac.lab.sim.spawners.lights`: Create a USDLux prim for different types of lights.
  * :mod:`omni.isaac.lab.sim.spawners.sensors`: Create a USD prim for supported sensors.

Changed
^^^^^^^

* Modified the :class:`SimulationContext` class to take the default physics material using the material spawn
  configuration object.


0.8.10 (2023-08-17)
~~~~~~~~~~~~~~~~~~~

Added
^^^^^

* Added methods for defining different physics-based schemas in the :mod:`omni.isaac.lab.sim.schemas` module.
  These methods allow creating the schema if it doesn't exist at the specified prim path and modify
  its properties based on the configuration object.


0.8.9 (2023-08-09)
~~~~~~~~~~~~~~~~~~

Changed
^^^^^^^

* Moved the :class:`omni.isaac.lab.asset_loader.UrdfLoader` class to the :mod:`omni.isaac.lab.sim.loaders`
  module to make it more accessible to the user.


0.8.8 (2023-08-09)
~~~~~~~~~~~~~~~~~~

Added
^^^^^

* Added configuration classes and functions for setting different physics-based schemas in the
  :mod:`omni.isaac.lab.sim.schemas` module. These allow modifying properties of the physics solver
  on the asset using configuration objects.


0.8.7 (2023-08-03)
~~~~~~~~~~~~~~~~~~

Fixed
^^^^^

* Added support for `__post_init__ <https://docs.python.org/3/library/dataclasses.html#post-init-processing>`_ in
  the :class:`omni.isaac.lab.utils.configclass` decorator.


0.8.6 (2023-08-03)
~~~~~~~~~~~~~~~~~~

Added
^^^^^

* Added support for callable classes in the :class:`omni.isaac.lab.managers.ManagerBase`.


0.8.5 (2023-08-03)
~~~~~~~~~~~~~~~~~~

Fixed
^^^^^

* Fixed the :class:`omni.isaac.lab.markers.Visualizationmarkers` class so that the markers are not visible in camera rendering mode.

Changed
^^^^^^^

* Simplified the creation of the point instancer in the :class:`omni.isaac.lab.markers.Visualizationmarkers` class. It now creates a new
  prim at the next available prim path if a prim already exists at the given path.


0.8.4 (2023-08-02)
~~~~~~~~~~~~~~~~~~

Added
^^^^^

* Added the :class:`omni.isaac.lab.sim.SimulationContext` class to the :mod:`omni.isaac.lab.sim` module.
  This class inherits from the :class:`omni.isaac.core.simulation_context.SimulationContext` class and adds
  the ability to create a simulation context from a configuration object.


0.8.3 (2023-08-02)
~~~~~~~~~~~~~~~~~~

Changed
^^^^^^^

* Moved the :class:`ActuatorBase` class to the :mod:`omni.isaac.lab.actuators.actuator_base` module.
* Renamed the :mod:`omni.isaac.lab.actuators.actuator` module to :mod:`omni.isaac.lab.actuators.actuator_pd`
  to make it more explicit that it contains the PD actuator models.


0.8.2 (2023-08-02)
~~~~~~~~~~~~~~~~~~

Changed
^^^^^^^

* Cleaned up the :class:`omni.isaac.lab.terrain.TerrainImporter` class to take all the parameters from the configuration
  object. This makes it consistent with the other classes in the package.
* Moved the configuration classes for terrain generator and terrain importer into separate files to resolve circular
  dependency issues.


0.8.1 (2023-08-02)
~~~~~~~~~~~~~~~~~~

Fixed
^^^^^

* Added a hack into :class:`omni.isaac.lab.app.AppLauncher` class to remove Isaac Lab packages from the path before launching
  the simulation application. This prevents the warning messages that appears when the user launches the ``SimulationApp``.

Added
^^^^^

* Enabled necessary viewport extensions in the :class:`omni.isaac.lab.app.AppLauncher` class itself if ``VIEWPORT_ENABLED``
  flag is true.


0.8.0 (2023-07-26)
~~~~~~~~~~~~~~~~~~

Added
^^^^^

* Added the :class:`ActionManager` class to the :mod:`omni.isaac.lab.managers` module to handle actions in the
  environment through action terms.
* Added contact force history to the :class:`omni.isaac.lab.sensors.ContactSensor` class. The history is stored
  in the ``net_forces_w_history`` attribute of the sensor data.

Changed
^^^^^^^

* Implemented lazy update of buffers in the :class:`omni.isaac.lab.sensors.SensorBase` class. This allows the user
  to update the sensor data only when required, i.e. when the data is requested by the user. This helps avoid double
  computation of sensor data when a reset is called in the environment.

Deprecated
^^^^^^^^^^

* Removed the support for different backends in the sensor class. We only use Pytorch as the backend now.
* Removed the concept of actuator groups. They are now handled by the :class:`omni.isaac.lab.managers.ActionManager`
  class. The actuator models are now directly handled by the robot class itself.


0.7.4 (2023-07-26)
~~~~~~~~~~~~~~~~~~

Changed
^^^^^^^

* Changed the behavior of the :class:`omni.isaac.lab.terrains.TerrainImporter` class. It now expects the terrain
  type to be specified in the configuration object. This allows the user to specify everything in the configuration
  object and not have to do an explicit call to import a terrain.

Fixed
^^^^^

* Fixed setting of quaternion orientations inside the :class:`omni.isaac.lab.markers.Visualizationmarkers` class.
  Earlier, the orientation was being set into the point instancer in the wrong order (``wxyz`` instead of ``xyzw``).


0.7.3 (2023-07-25)
~~~~~~~~~~~~~~~~~~

Fixed
^^^^^

* Fixed the issue with multiple inheritance in the :class:`omni.isaac.lab.utils.configclass` decorator.
  Earlier, if the inheritance tree was more than one level deep and the lowest level configuration class was
  not updating its values from the middle level classes.


0.7.2 (2023-07-24)
~~~~~~~~~~~~~~~~~~

Added
^^^^^

* Added the method :meth:`replace` to the :class:`omni.isaac.lab.utils.configclass` decorator to allow
  creating a new configuration object with values replaced from keyword arguments. This function internally
  calls the `dataclasses.replace <https://docs.python.org/3/library/dataclasses.html#dataclasses.replace>`_.

Fixed
^^^^^

* Fixed the handling of class types as member values in the :meth:`omni.isaac.lab.utils.configclass`. Earlier it was
  throwing an error since class types were skipped in the if-else block.


0.7.1 (2023-07-22)
~~~~~~~~~~~~~~~~~~

Added
^^^^^

* Added the :class:`TerminationManager`, :class:`CurriculumManager`, and :class:`RandomizationManager` classes
  to the :mod:`omni.isaac.lab.managers` module to handle termination, curriculum, and randomization respectively.


0.7.0 (2023-07-22)
~~~~~~~~~~~~~~~~~~

Added
^^^^^

* Created a new :mod:`omni.isaac.lab.managers` module for all the managers related to the environment / scene.
  This includes the :class:`omni.isaac.lab.managers.ObservationManager` and :class:`omni.isaac.lab.managers.RewardManager`
  classes that were previously in the :mod:`omni.isaac.lab.utils.mdp` module.
* Added the :class:`omni.isaac.lab.managers.ManagerBase` class to handle the creation of managers.
* Added configuration classes for :class:`ObservationTermCfg` and :class:`RewardTermCfg` to allow easy creation of
  observation and reward terms.

Changed
^^^^^^^

* Changed the behavior of :class:`ObservationManager` and :class:`RewardManager` classes to accept the key ``func``
  in each configuration term to be a callable. This removes the need to inherit from the base class
  and allows more reusability of the functions across different environments.
* Moved the old managers to the :mod:`omni.isaac.lab.compat.utils.mdp` module.
* Modified the necessary scripts to use the :mod:`omni.isaac.lab.compat.utils.mdp` module.


0.6.2 (2023-07-21)
~~~~~~~~~~~~~~~~~~

Added
^^^^^

* Added the :mod:`omni.isaac.lab.command_generators` to generate different commands based on the desired task.
  It allows the user to generate commands for different tasks in the same environment without having to write
  custom code for each task.


0.6.1 (2023-07-16)
~~~~~~~~~~~~~~~~~~

Fixed
^^^^^

* Fixed the :meth:`omni.isaac.lab.utils.math.quat_apply_yaw` to compute the yaw quaternion correctly.

Added
^^^^^

* Added functions to convert string and callable objects in :mod:`omni.isaac.lab.utils.string`.


0.6.0 (2023-07-16)
~~~~~~~~~~~~~~~~~~

Added
^^^^^

* Added the argument :attr:`sort_keys` to the :meth:`omni.isaac.lab.utils.io.yaml.dump_yaml` method to allow
  enabling/disabling of sorting of keys in the output yaml file.

Fixed
^^^^^

* Fixed the ordering of terms in :mod:`omni.isaac.lab.utils.configclass` to be consistent in the order in which
  they are defined. Previously, the ordering was done alphabetically which made it inconsistent with the order in which
  the parameters were defined.

Changed
^^^^^^^

* Changed the default value of the argument :attr:`sort_keys` in the :meth:`omni.isaac.lab.utils.io.yaml.dump_yaml`
  method to ``False``.
* Moved the old config classes in :mod:`omni.isaac.lab.utils.configclass` to
  :mod:`omni.isaac.lab.compat.utils.configclass` so that users can still run their old code where alphabetical
  ordering was used.


0.5.0 (2023-07-04)
~~~~~~~~~~~~~~~~~~

Added
^^^^^

* Added a generalized :class:`omni.isaac.lab.sensors.SensorBase` class that leverages the ideas of views to
  handle multiple sensors in a single class.
* Added the classes :class:`omni.isaac.lab.sensors.RayCaster`, :class:`omni.isaac.lab.sensors.ContactSensor`,
  and :class:`omni.isaac.lab.sensors.Camera` that output a batched tensor of sensor data.

Changed
^^^^^^^

* Renamed the parameter ``sensor_tick`` to ``update_freq`` to make it more intuitive.
* Moved the old sensors in :mod:`omni.isaac.lab.sensors` to :mod:`omni.isaac.lab.compat.sensors`.
* Modified the standalone scripts to use the :mod:`omni.isaac.lab.compat.sensors` module.


0.4.4 (2023-07-05)
~~~~~~~~~~~~~~~~~~

Fixed
^^^^^

* Fixed the :meth:`omni.isaac.lab.terrains.trimesh.utils.make_plane` method to handle the case when the
  plane origin does not need to be centered.
* Added the :attr:`omni.isaac.lab.terrains.TerrainGeneratorCfg.seed` to make generation of terrains reproducible.
  The default value is ``None`` which means that the seed is not set.

Changed
^^^^^^^

* Changed the saving of ``origins`` in :class:`omni.isaac.lab.terrains.TerrainGenerator` class to be in CSV format
  instead of NPY format.


0.4.3 (2023-06-28)
~~~~~~~~~~~~~~~~~~

Added
^^^^^

* Added the :class:`omni.isaac.lab.markers.PointInstancerMarker` class that wraps around
  `UsdGeom.PointInstancer <https://graphics.pixar.com/usd/dev/api/class_usd_geom_point_instancer.html>`_
  to directly work with torch and numpy arrays.

Changed
^^^^^^^

* Moved the old markers in :mod:`omni.isaac.lab.markers` to :mod:`omni.isaac.lab.compat.markers`.
* Modified the standalone scripts to use the :mod:`omni.isaac.lab.compat.markers` module.


0.4.2 (2023-06-28)
~~~~~~~~~~~~~~~~~~

Added
^^^^^

* Added the sub-module :mod:`omni.isaac.lab.terrains` to allow procedural generation of terrains and supporting
  importing of terrains from different sources (meshes, usd files or default ground plane).


0.4.1 (2023-06-27)
~~~~~~~~~~~~~~~~~~

* Added the :class:`omni.isaac.lab.app.AppLauncher` class to allow controlled instantiation of
  the `SimulationApp <https://docs.omniverse.nvidia.com/py/isaacsim/source/extensions/omni.isaac.kit/docs/index.html>`_
  and extension loading for remote deployment and ROS bridges.

Changed
^^^^^^^

* Modified all standalone scripts to use the :class:`omni.isaac.lab.app.AppLauncher` class.


0.4.0 (2023-05-27)
~~~~~~~~~~~~~~~~~~

Added
^^^^^

* Added a helper class :class:`omni.isaac.lab.asset_loader.UrdfLoader` that converts a URDF file to instanceable USD
  file based on the input configuration object.


0.3.2 (2023-04-27)
~~~~~~~~~~~~~~~~~~

Fixed
^^^^^

* Added safe-printing of functions while using the :meth:`omni.isaac.lab.utils.dict.print_dict` function.


0.3.1 (2023-04-23)
~~~~~~~~~~~~~~~~~~

Added
^^^^^

* Added a modified version of ``lula_franka_gen.urdf`` which includes an end-effector frame.
* Added a standalone script ``play_rmpflow.py`` to show RMPFlow controller.

Fixed
^^^^^

* Fixed the splitting of commands in the :meth:`ActuatorGroup.compute` method. Earlier it was reshaping the
  commands to the shape ``(num_actuators, num_commands)`` which was causing the commands to be split incorrectly.
* Fixed the processing of actuator command in the :meth:`RobotBase._process_actuators_cfg` to deal with multiple
  command types when using "implicit" actuator group.

0.3.0 (2023-04-20)
~~~~~~~~~~~~~~~~~~

Fixed
^^^^^

* Added the destructor to the keyboard devices to unsubscribe from carb.

Added
^^^^^

* Added the :class:`Se2Gamepad` and :class:`Se3Gamepad` for gamepad teleoperation support.


0.2.8 (2023-04-10)
~~~~~~~~~~~~~~~~~~

Fixed
^^^^^

* Fixed bugs in :meth:`axis_angle_from_quat` in the ``omni.isaac.lab.utils.math`` to handle quaternion with negative w component.
* Fixed bugs in :meth:`subtract_frame_transforms` in the ``omni.isaac.lab.utils.math`` by adding the missing final rotation.


0.2.7 (2023-04-07)
~~~~~~~~~~~~~~~~~~

Fixed
^^^^^

* Fixed repetition in applying mimic multiplier for "p_abs" in the :class:`GripperActuatorGroup` class.
* Fixed bugs in :meth:`reset_buffers` in the :class:`RobotBase` and :class:`LeggedRobot` classes.

0.2.6 (2023-03-16)
~~~~~~~~~~~~~~~~~~

Added
^^^^^

* Added the :class:`CollisionPropertiesCfg` to rigid/articulated object and robot base classes.
* Added the :class:`PhysicsMaterialCfg` to the :class:`SingleArm` class for tool sites.

Changed
^^^^^^^

* Changed the default control mode of the :obj:`PANDA_HAND_MIMIC_GROUP_CFG` to be from ``"v_abs"`` to ``"p_abs"``.
  Using velocity control for the mimic group can cause the hand to move in a jerky manner.


0.2.5 (2023-03-08)
~~~~~~~~~~~~~~~~~~

Fixed
^^^^^

* Fixed the indices used for the Jacobian and dynamics quantities in the :class:`MobileManipulator` class.


0.2.4 (2023-03-04)
~~~~~~~~~~~~~~~~~~

Added
^^^^^

* Added :meth:`apply_nested_physics_material` to the ``omni.isaac.lab.utils.kit``.
* Added the :meth:`sample_cylinder` to sample points from a cylinder's surface.
* Added documentation about the issue in using instanceable asset as markers.

Fixed
^^^^^

* Simplified the physics material application in the rigid object and legged robot classes.

Removed
^^^^^^^

* Removed the ``geom_prim_rel_path`` argument in the :class:`RigidObjectCfg.MetaInfoCfg` class.


0.2.3 (2023-02-24)
~~~~~~~~~~~~~~~~~~

Fixed
^^^^^

* Fixed the end-effector body index used for getting the Jacobian in the :class:`SingleArm` and :class:`MobileManipulator` classes.


0.2.2 (2023-01-27)
~~~~~~~~~~~~~~~~~~

Fixed
^^^^^

* Fixed the :meth:`set_world_pose_ros` and :meth:`set_world_pose_from_view` in the :class:`Camera` class.

Deprecated
^^^^^^^^^^

* Removed the :meth:`set_world_pose_from_ypr` method from the :class:`Camera` class.


0.2.1 (2023-01-26)
~~~~~~~~~~~~~~~~~~

Fixed
^^^^^

* Fixed the :class:`Camera` class to support different fisheye projection types.


0.2.0 (2023-01-25)
~~~~~~~~~~~~~~~~~~

Added
^^^^^

* Added support for warp backend in camera utilities.
* Extended the ``play_camera.py`` with ``--gpu`` flag to use GPU replicator backend.

0.1.1 (2023-01-24)
~~~~~~~~~~~~~~~~~~

Fixed
^^^^^

* Fixed setting of physics material on the ground plane when using :meth:`omni.isaac.lab.utils.kit.create_ground_plane` function.


0.1.0 (2023-01-17)
~~~~~~~~~~~~~~~~~~

Added
^^^^^

* Initial release of the extension with experimental API.
* Available robot configurations:

  * **Quadrupeds:** Unitree A1, ANYmal B, ANYmal C
  * **Single-arm manipulators:** Franka Emika arm, UR5
  * **Mobile manipulators:** Clearpath Ridgeback with Franka Emika arm or UR5<|MERGE_RESOLUTION|>--- conflicted
+++ resolved
@@ -1,8 +1,6 @@
 Changelog
 ---------
 
-<<<<<<< HEAD
-=======
 0.30.3 (2025-01-02)
 ~~~~~~~~~~~~~~~~~~~
 
@@ -254,7 +252,6 @@
 * Changed :class:`omni.isaac.lab.envs.DirectMARLEnv` to inherit from ``Gymnasium.Env`` due to requirement from Gymnasium v1.0.0 requiring all environments to be a subclass of ``Gymnasium.Env`` when using the ``make`` interface.
 
 
->>>>>>> 43a3ce9a
 0.27.15 (2024-11-09)
 ~~~~~~~~~~~~~~~~~~~~
 
